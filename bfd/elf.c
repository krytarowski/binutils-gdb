/* ELF executable support for BFD.

   Copyright (C) 1993-2014 Free Software Foundation, Inc.

   This file is part of BFD, the Binary File Descriptor library.

   This program is free software; you can redistribute it and/or modify
   it under the terms of the GNU General Public License as published by
   the Free Software Foundation; either version 3 of the License, or
   (at your option) any later version.

   This program is distributed in the hope that it will be useful,
   but WITHOUT ANY WARRANTY; without even the implied warranty of
   MERCHANTABILITY or FITNESS FOR A PARTICULAR PURPOSE.  See the
   GNU General Public License for more details.

   You should have received a copy of the GNU General Public License
   along with this program; if not, write to the Free Software
   Foundation, Inc., 51 Franklin Street - Fifth Floor, Boston,
   MA 02110-1301, USA.  */


/*
SECTION
	ELF backends

	BFD support for ELF formats is being worked on.
	Currently, the best supported back ends are for sparc and i386
	(running svr4 or Solaris 2).

	Documentation of the internals of the support code still needs
	to be written.  The code is changing quickly enough that we
	haven't bothered yet.  */

/* For sparc64-cross-sparc32.  */
#define _SYSCALL32
#include "sysdep.h"
#include "bfd.h"
#include "bfdlink.h"
#include "libbfd.h"
#define ARCH_SIZE 0
#include "elf-bfd.h"
#include "libiberty.h"
#include "safe-ctype.h"
#include "elf-linux-psinfo.h"

#ifdef CORE_HEADER
#include CORE_HEADER
#endif

static int elf_sort_sections (const void *, const void *);
static bfd_boolean assign_file_positions_except_relocs (bfd *, struct bfd_link_info *);
static bfd_boolean prep_headers (bfd *);
static bfd_boolean swap_out_syms (bfd *, struct bfd_strtab_hash **, int) ;
static bfd_boolean elf_read_notes (bfd *, file_ptr, bfd_size_type) ;
static bfd_boolean elf_parse_notes (bfd *abfd, char *buf, size_t size,
				    file_ptr offset);

/* Swap version information in and out.  The version information is
   currently size independent.  If that ever changes, this code will
   need to move into elfcode.h.  */

/* Swap in a Verdef structure.  */

void
_bfd_elf_swap_verdef_in (bfd *abfd,
			 const Elf_External_Verdef *src,
			 Elf_Internal_Verdef *dst)
{
  dst->vd_version = H_GET_16 (abfd, src->vd_version);
  dst->vd_flags   = H_GET_16 (abfd, src->vd_flags);
  dst->vd_ndx     = H_GET_16 (abfd, src->vd_ndx);
  dst->vd_cnt     = H_GET_16 (abfd, src->vd_cnt);
  dst->vd_hash    = H_GET_32 (abfd, src->vd_hash);
  dst->vd_aux     = H_GET_32 (abfd, src->vd_aux);
  dst->vd_next    = H_GET_32 (abfd, src->vd_next);
}

/* Swap out a Verdef structure.  */

void
_bfd_elf_swap_verdef_out (bfd *abfd,
			  const Elf_Internal_Verdef *src,
			  Elf_External_Verdef *dst)
{
  H_PUT_16 (abfd, src->vd_version, dst->vd_version);
  H_PUT_16 (abfd, src->vd_flags, dst->vd_flags);
  H_PUT_16 (abfd, src->vd_ndx, dst->vd_ndx);
  H_PUT_16 (abfd, src->vd_cnt, dst->vd_cnt);
  H_PUT_32 (abfd, src->vd_hash, dst->vd_hash);
  H_PUT_32 (abfd, src->vd_aux, dst->vd_aux);
  H_PUT_32 (abfd, src->vd_next, dst->vd_next);
}

/* Swap in a Verdaux structure.  */

void
_bfd_elf_swap_verdaux_in (bfd *abfd,
			  const Elf_External_Verdaux *src,
			  Elf_Internal_Verdaux *dst)
{
  dst->vda_name = H_GET_32 (abfd, src->vda_name);
  dst->vda_next = H_GET_32 (abfd, src->vda_next);
}

/* Swap out a Verdaux structure.  */

void
_bfd_elf_swap_verdaux_out (bfd *abfd,
			   const Elf_Internal_Verdaux *src,
			   Elf_External_Verdaux *dst)
{
  H_PUT_32 (abfd, src->vda_name, dst->vda_name);
  H_PUT_32 (abfd, src->vda_next, dst->vda_next);
}

/* Swap in a Verneed structure.  */

void
_bfd_elf_swap_verneed_in (bfd *abfd,
			  const Elf_External_Verneed *src,
			  Elf_Internal_Verneed *dst)
{
  dst->vn_version = H_GET_16 (abfd, src->vn_version);
  dst->vn_cnt     = H_GET_16 (abfd, src->vn_cnt);
  dst->vn_file    = H_GET_32 (abfd, src->vn_file);
  dst->vn_aux     = H_GET_32 (abfd, src->vn_aux);
  dst->vn_next    = H_GET_32 (abfd, src->vn_next);
}

/* Swap out a Verneed structure.  */

void
_bfd_elf_swap_verneed_out (bfd *abfd,
			   const Elf_Internal_Verneed *src,
			   Elf_External_Verneed *dst)
{
  H_PUT_16 (abfd, src->vn_version, dst->vn_version);
  H_PUT_16 (abfd, src->vn_cnt, dst->vn_cnt);
  H_PUT_32 (abfd, src->vn_file, dst->vn_file);
  H_PUT_32 (abfd, src->vn_aux, dst->vn_aux);
  H_PUT_32 (abfd, src->vn_next, dst->vn_next);
}

/* Swap in a Vernaux structure.  */

void
_bfd_elf_swap_vernaux_in (bfd *abfd,
			  const Elf_External_Vernaux *src,
			  Elf_Internal_Vernaux *dst)
{
  dst->vna_hash  = H_GET_32 (abfd, src->vna_hash);
  dst->vna_flags = H_GET_16 (abfd, src->vna_flags);
  dst->vna_other = H_GET_16 (abfd, src->vna_other);
  dst->vna_name  = H_GET_32 (abfd, src->vna_name);
  dst->vna_next  = H_GET_32 (abfd, src->vna_next);
}

/* Swap out a Vernaux structure.  */

void
_bfd_elf_swap_vernaux_out (bfd *abfd,
			   const Elf_Internal_Vernaux *src,
			   Elf_External_Vernaux *dst)
{
  H_PUT_32 (abfd, src->vna_hash, dst->vna_hash);
  H_PUT_16 (abfd, src->vna_flags, dst->vna_flags);
  H_PUT_16 (abfd, src->vna_other, dst->vna_other);
  H_PUT_32 (abfd, src->vna_name, dst->vna_name);
  H_PUT_32 (abfd, src->vna_next, dst->vna_next);
}

/* Swap in a Versym structure.  */

void
_bfd_elf_swap_versym_in (bfd *abfd,
			 const Elf_External_Versym *src,
			 Elf_Internal_Versym *dst)
{
  dst->vs_vers = H_GET_16 (abfd, src->vs_vers);
}

/* Swap out a Versym structure.  */

void
_bfd_elf_swap_versym_out (bfd *abfd,
			  const Elf_Internal_Versym *src,
			  Elf_External_Versym *dst)
{
  H_PUT_16 (abfd, src->vs_vers, dst->vs_vers);
}

/* Standard ELF hash function.  Do not change this function; you will
   cause invalid hash tables to be generated.  */

unsigned long
bfd_elf_hash (const char *namearg)
{
  const unsigned char *name = (const unsigned char *) namearg;
  unsigned long h = 0;
  unsigned long g;
  int ch;

  while ((ch = *name++) != '\0')
    {
      h = (h << 4) + ch;
      if ((g = (h & 0xf0000000)) != 0)
	{
	  h ^= g >> 24;
	  /* The ELF ABI says `h &= ~g', but this is equivalent in
	     this case and on some machines one insn instead of two.  */
	  h ^= g;
	}
    }
  return h & 0xffffffff;
}

/* DT_GNU_HASH hash function.  Do not change this function; you will
   cause invalid hash tables to be generated.  */

unsigned long
bfd_elf_gnu_hash (const char *namearg)
{
  const unsigned char *name = (const unsigned char *) namearg;
  unsigned long h = 5381;
  unsigned char ch;

  while ((ch = *name++) != '\0')
    h = (h << 5) + h + ch;
  return h & 0xffffffff;
}

/* Create a tdata field OBJECT_SIZE bytes in length, zeroed out and with
   the object_id field of an elf_obj_tdata field set to OBJECT_ID.  */
bfd_boolean
bfd_elf_allocate_object (bfd *abfd,
			 size_t object_size,
			 enum elf_target_id object_id)
{
  BFD_ASSERT (object_size >= sizeof (struct elf_obj_tdata));
  abfd->tdata.any = bfd_zalloc (abfd, object_size);
  if (abfd->tdata.any == NULL)
    return FALSE;

  elf_object_id (abfd) = object_id;
  if (abfd->direction != read_direction)
    {
      struct output_elf_obj_tdata *o = bfd_zalloc (abfd, sizeof *o);
      if (o == NULL)
	return FALSE;
      elf_tdata (abfd)->o = o;
      elf_program_header_size (abfd) = (bfd_size_type) -1;
    }
  return TRUE;
}


bfd_boolean
bfd_elf_make_object (bfd *abfd)
{
  const struct elf_backend_data *bed = get_elf_backend_data (abfd);
  return bfd_elf_allocate_object (abfd, sizeof (struct elf_obj_tdata),
				  bed->target_id);
}

bfd_boolean
bfd_elf_mkcorefile (bfd *abfd)
{
  /* I think this can be done just like an object file.  */
  if (!abfd->xvec->_bfd_set_format[(int) bfd_object] (abfd))
    return FALSE;
  elf_tdata (abfd)->core = bfd_zalloc (abfd, sizeof (*elf_tdata (abfd)->core));
  return elf_tdata (abfd)->core != NULL;
}

static char *
bfd_elf_get_str_section (bfd *abfd, unsigned int shindex)
{
  Elf_Internal_Shdr **i_shdrp;
  bfd_byte *shstrtab = NULL;
  file_ptr offset;
  bfd_size_type shstrtabsize;

  i_shdrp = elf_elfsections (abfd);
  if (i_shdrp == 0
      || shindex >= elf_numsections (abfd)
      || i_shdrp[shindex] == 0)
    return NULL;

  shstrtab = i_shdrp[shindex]->contents;
  if (shstrtab == NULL)
    {
      /* No cached one, attempt to read, and cache what we read.  */
      offset = i_shdrp[shindex]->sh_offset;
      shstrtabsize = i_shdrp[shindex]->sh_size;

      /* Allocate and clear an extra byte at the end, to prevent crashes
	 in case the string table is not terminated.  */
      if (shstrtabsize + 1 <= 1
	  || bfd_seek (abfd, offset, SEEK_SET) != 0
	  || (shstrtab = (bfd_byte *) bfd_alloc (abfd, shstrtabsize + 1)) == NULL)
	shstrtab = NULL;
      else if (bfd_bread (shstrtab, shstrtabsize, abfd) != shstrtabsize)
	{
	  if (bfd_get_error () != bfd_error_system_call)
	    bfd_set_error (bfd_error_file_truncated);
	  bfd_release (abfd, shstrtab);
	  shstrtab = NULL;
	  /* Once we've failed to read it, make sure we don't keep
	     trying.  Otherwise, we'll keep allocating space for
	     the string table over and over.  */
	  i_shdrp[shindex]->sh_size = 0;
	}
      else
	shstrtab[shstrtabsize] = '\0';
      i_shdrp[shindex]->contents = shstrtab;
    }
  return (char *) shstrtab;
}

char *
bfd_elf_string_from_elf_section (bfd *abfd,
				 unsigned int shindex,
				 unsigned int strindex)
{
  Elf_Internal_Shdr *hdr;

  if (strindex == 0)
    return "";

  if (elf_elfsections (abfd) == NULL || shindex >= elf_numsections (abfd))
    return NULL;

  hdr = elf_elfsections (abfd)[shindex];

  if (hdr->contents == NULL)
    {
      if (hdr->sh_type != SHT_STRTAB && hdr->sh_type < SHT_LOOS)
	{
	  /* PR 17512: file: f057ec89.  */
	  _bfd_error_handler (_("%B: attempt to load strings from a non-string section (number %d)"),
			      abfd, shindex);
	  return NULL;
	}
  
      if (bfd_elf_get_str_section (abfd, shindex) == NULL)
	return NULL;
    }

  if (strindex >= hdr->sh_size)
    {
      unsigned int shstrndx = elf_elfheader(abfd)->e_shstrndx;
      (*_bfd_error_handler)
	(_("%B: invalid string offset %u >= %lu for section `%s'"),
	 abfd, strindex, (unsigned long) hdr->sh_size,
	 (shindex == shstrndx && strindex == hdr->sh_name
	  ? ".shstrtab"
	  : bfd_elf_string_from_elf_section (abfd, shstrndx, hdr->sh_name)));
      return NULL;
    }

  return ((char *) hdr->contents) + strindex;
}

/* Read and convert symbols to internal format.
   SYMCOUNT specifies the number of symbols to read, starting from
   symbol SYMOFFSET.  If any of INTSYM_BUF, EXTSYM_BUF or EXTSHNDX_BUF
   are non-NULL, they are used to store the internal symbols, external
   symbols, and symbol section index extensions, respectively.
   Returns a pointer to the internal symbol buffer (malloced if necessary)
   or NULL if there were no symbols or some kind of problem.  */

Elf_Internal_Sym *
bfd_elf_get_elf_syms (bfd *ibfd,
		      Elf_Internal_Shdr *symtab_hdr,
		      size_t symcount,
		      size_t symoffset,
		      Elf_Internal_Sym *intsym_buf,
		      void *extsym_buf,
		      Elf_External_Sym_Shndx *extshndx_buf)
{
  Elf_Internal_Shdr *shndx_hdr;
  void *alloc_ext;
  const bfd_byte *esym;
  Elf_External_Sym_Shndx *alloc_extshndx;
  Elf_External_Sym_Shndx *shndx;
  Elf_Internal_Sym *alloc_intsym;
  Elf_Internal_Sym *isym;
  Elf_Internal_Sym *isymend;
  const struct elf_backend_data *bed;
  size_t extsym_size;
  bfd_size_type amt;
  file_ptr pos;

  if (bfd_get_flavour (ibfd) != bfd_target_elf_flavour)
    abort ();

  if (symcount == 0)
    return intsym_buf;

  /* Normal syms might have section extension entries.  */
  shndx_hdr = NULL;
  if (symtab_hdr == &elf_tdata (ibfd)->symtab_hdr)
    shndx_hdr = &elf_tdata (ibfd)->symtab_shndx_hdr;

  /* Read the symbols.  */
  alloc_ext = NULL;
  alloc_extshndx = NULL;
  alloc_intsym = NULL;
  bed = get_elf_backend_data (ibfd);
  extsym_size = bed->s->sizeof_sym;
  amt = symcount * extsym_size;
  pos = symtab_hdr->sh_offset + symoffset * extsym_size;
  if (extsym_buf == NULL)
    {
      alloc_ext = bfd_malloc2 (symcount, extsym_size);
      extsym_buf = alloc_ext;
    }
  if (extsym_buf == NULL
      || bfd_seek (ibfd, pos, SEEK_SET) != 0
      || bfd_bread (extsym_buf, amt, ibfd) != amt)
    {
      intsym_buf = NULL;
      goto out;
    }

  if (shndx_hdr == NULL || shndx_hdr->sh_size == 0)
    extshndx_buf = NULL;
  else
    {
      amt = symcount * sizeof (Elf_External_Sym_Shndx);
      pos = shndx_hdr->sh_offset + symoffset * sizeof (Elf_External_Sym_Shndx);
      if (extshndx_buf == NULL)
	{
	  alloc_extshndx = (Elf_External_Sym_Shndx *)
              bfd_malloc2 (symcount, sizeof (Elf_External_Sym_Shndx));
	  extshndx_buf = alloc_extshndx;
	}
      if (extshndx_buf == NULL
	  || bfd_seek (ibfd, pos, SEEK_SET) != 0
	  || bfd_bread (extshndx_buf, amt, ibfd) != amt)
	{
	  intsym_buf = NULL;
	  goto out;
	}
    }

  if (intsym_buf == NULL)
    {
      alloc_intsym = (Elf_Internal_Sym *)
          bfd_malloc2 (symcount, sizeof (Elf_Internal_Sym));
      intsym_buf = alloc_intsym;
      if (intsym_buf == NULL)
	goto out;
    }

  /* Convert the symbols to internal form.  */
  isymend = intsym_buf + symcount;
  for (esym = (const bfd_byte *) extsym_buf, isym = intsym_buf,
           shndx = extshndx_buf;
       isym < isymend;
       esym += extsym_size, isym++, shndx = shndx != NULL ? shndx + 1 : NULL)
    if (!(*bed->s->swap_symbol_in) (ibfd, esym, shndx, isym))
      {
	symoffset += (esym - (bfd_byte *) extsym_buf) / extsym_size;
	(*_bfd_error_handler) (_("%B symbol number %lu references "
				 "nonexistent SHT_SYMTAB_SHNDX section"),
			       ibfd, (unsigned long) symoffset);
	if (alloc_intsym != NULL)
	  free (alloc_intsym);
	intsym_buf = NULL;
	goto out;
      }

 out:
  if (alloc_ext != NULL)
    free (alloc_ext);
  if (alloc_extshndx != NULL)
    free (alloc_extshndx);

  return intsym_buf;
}

/* Look up a symbol name.  */
const char *
bfd_elf_sym_name (bfd *abfd,
		  Elf_Internal_Shdr *symtab_hdr,
		  Elf_Internal_Sym *isym,
		  asection *sym_sec)
{
  const char *name;
  unsigned int iname = isym->st_name;
  unsigned int shindex = symtab_hdr->sh_link;

  if (iname == 0 && ELF_ST_TYPE (isym->st_info) == STT_SECTION
      /* Check for a bogus st_shndx to avoid crashing.  */
      && isym->st_shndx < elf_numsections (abfd))
    {
      iname = elf_elfsections (abfd)[isym->st_shndx]->sh_name;
      shindex = elf_elfheader (abfd)->e_shstrndx;
    }

  name = bfd_elf_string_from_elf_section (abfd, shindex, iname);
  if (name == NULL)
    name = "(null)";
  else if (sym_sec && *name == '\0')
    name = bfd_section_name (abfd, sym_sec);

  return name;
}

/* Elf_Internal_Shdr->contents is an array of these for SHT_GROUP
   sections.  The first element is the flags, the rest are section
   pointers.  */

typedef union elf_internal_group {
  Elf_Internal_Shdr *shdr;
  unsigned int flags;
} Elf_Internal_Group;

/* Return the name of the group signature symbol.  Why isn't the
   signature just a string?  */

static const char *
group_signature (bfd *abfd, Elf_Internal_Shdr *ghdr)
{
  Elf_Internal_Shdr *hdr;
  unsigned char esym[sizeof (Elf64_External_Sym)];
  Elf_External_Sym_Shndx eshndx;
  Elf_Internal_Sym isym;

  /* First we need to ensure the symbol table is available.  Make sure
     that it is a symbol table section.  */
  if (ghdr->sh_link >= elf_numsections (abfd))
    return NULL;
  hdr = elf_elfsections (abfd) [ghdr->sh_link];
  if (hdr->sh_type != SHT_SYMTAB
      || ! bfd_section_from_shdr (abfd, ghdr->sh_link))
    return NULL;

  /* Go read the symbol.  */
  hdr = &elf_tdata (abfd)->symtab_hdr;
  if (bfd_elf_get_elf_syms (abfd, hdr, 1, ghdr->sh_info,
			    &isym, esym, &eshndx) == NULL)
    return NULL;

  return bfd_elf_sym_name (abfd, hdr, &isym, NULL);
}

/* Set next_in_group list pointer, and group name for NEWSECT.  */

static bfd_boolean
setup_group (bfd *abfd, Elf_Internal_Shdr *hdr, asection *newsect)
{
  unsigned int num_group = elf_tdata (abfd)->num_group;

  /* If num_group is zero, read in all SHT_GROUP sections.  The count
     is set to -1 if there are no SHT_GROUP sections.  */
  if (num_group == 0)
    {
      unsigned int i, shnum;

      /* First count the number of groups.  If we have a SHT_GROUP
	 section with just a flag word (ie. sh_size is 4), ignore it.  */
      shnum = elf_numsections (abfd);
      num_group = 0;

#define IS_VALID_GROUP_SECTION_HEADER(shdr, minsize)	\
	(   (shdr)->sh_type == SHT_GROUP		\
	 && (shdr)->sh_size >= minsize			\
	 && (shdr)->sh_entsize == GRP_ENTRY_SIZE	\
	 && ((shdr)->sh_size % GRP_ENTRY_SIZE) == 0)

      for (i = 0; i < shnum; i++)
	{
	  Elf_Internal_Shdr *shdr = elf_elfsections (abfd)[i];

	  if (IS_VALID_GROUP_SECTION_HEADER (shdr, 2 * GRP_ENTRY_SIZE))
	    num_group += 1;
	}

      if (num_group == 0)
	{
	  num_group = (unsigned) -1;
	  elf_tdata (abfd)->num_group = num_group;
	}
      else
	{
	  /* We keep a list of elf section headers for group sections,
	     so we can find them quickly.  */
	  bfd_size_type amt;

	  elf_tdata (abfd)->num_group = num_group;
	  elf_tdata (abfd)->group_sect_ptr = (Elf_Internal_Shdr **)
              bfd_alloc2 (abfd, num_group, sizeof (Elf_Internal_Shdr *));
	  if (elf_tdata (abfd)->group_sect_ptr == NULL)
	    return FALSE;

	  num_group = 0;
	  for (i = 0; i < shnum; i++)
	    {
	      Elf_Internal_Shdr *shdr = elf_elfsections (abfd)[i];

	      if (IS_VALID_GROUP_SECTION_HEADER (shdr, 2 * GRP_ENTRY_SIZE))
		{
		  unsigned char *src;
		  Elf_Internal_Group *dest;

		  /* Add to list of sections.  */
		  elf_tdata (abfd)->group_sect_ptr[num_group] = shdr;
		  num_group += 1;

		  /* Read the raw contents.  */
		  BFD_ASSERT (sizeof (*dest) >= 4);
		  amt = shdr->sh_size * sizeof (*dest) / 4;
		  shdr->contents = (unsigned char *)
                      bfd_alloc2 (abfd, shdr->sh_size, sizeof (*dest) / 4);
		  /* PR binutils/4110: Handle corrupt group headers.  */
		  if (shdr->contents == NULL)
		    {
		      _bfd_error_handler
			(_("%B: corrupt size field in group section header: 0x%lx"), abfd, shdr->sh_size);
		      bfd_set_error (bfd_error_bad_value);
		      -- num_group;
		      continue;
		    }

		  memset (shdr->contents, 0, amt);

		  if (bfd_seek (abfd, shdr->sh_offset, SEEK_SET) != 0
		      || (bfd_bread (shdr->contents, shdr->sh_size, abfd)
			  != shdr->sh_size))
		    {
		      _bfd_error_handler
			(_("%B: invalid size field in group section header: 0x%lx"), abfd, shdr->sh_size);
		      bfd_set_error (bfd_error_bad_value);
		      -- num_group;
		      /* PR 17510: If the group contents are even partially
			 corrupt, do not allow any of the contents to be used.  */
		      memset (shdr->contents, 0, amt);
		      continue;
		    }

		  /* Translate raw contents, a flag word followed by an
		     array of elf section indices all in target byte order,
		     to the flag word followed by an array of elf section
		     pointers.  */
		  src = shdr->contents + shdr->sh_size;
		  dest = (Elf_Internal_Group *) (shdr->contents + amt);

		  while (1)
		    {
		      unsigned int idx;

		      src -= 4;
		      --dest;
		      idx = H_GET_32 (abfd, src);
		      if (src == shdr->contents)
			{
			  dest->flags = idx;
			  if (shdr->bfd_section != NULL && (idx & GRP_COMDAT))
			    shdr->bfd_section->flags
			      |= SEC_LINK_ONCE | SEC_LINK_DUPLICATES_DISCARD;
			  break;
			}
		      if (idx >= shnum)
			{
			  ((*_bfd_error_handler)
			   (_("%B: invalid SHT_GROUP entry"), abfd));
			  idx = 0;
			}
		      dest->shdr = elf_elfsections (abfd)[idx];
		    }
		}
	    }

	  /* PR 17510: Corrupt binaries might contain invalid groups.  */
	  if (num_group != (unsigned) elf_tdata (abfd)->num_group)
	    {
	      elf_tdata (abfd)->num_group = num_group;

	      /* If all groups are invalid then fail.  */
	      if (num_group == 0)
		{
		  elf_tdata (abfd)->group_sect_ptr = NULL;
		  elf_tdata (abfd)->num_group = num_group = -1;
		  (*_bfd_error_handler) (_("%B: no valid group sections found"), abfd);
		  bfd_set_error (bfd_error_bad_value);
		}
	    }
	}
    }

  if (num_group != (unsigned) -1)
    {
      unsigned int i;

      for (i = 0; i < num_group; i++)
	{
	  Elf_Internal_Shdr *shdr = elf_tdata (abfd)->group_sect_ptr[i];
	  Elf_Internal_Group *idx = (Elf_Internal_Group *) shdr->contents;
	  unsigned int n_elt = shdr->sh_size / 4;

	  /* Look through this group's sections to see if current
	     section is a member.  */
	  while (--n_elt != 0)
	    if ((++idx)->shdr == hdr)
	      {
		asection *s = NULL;

		/* We are a member of this group.  Go looking through
		   other members to see if any others are linked via
		   next_in_group.  */
		idx = (Elf_Internal_Group *) shdr->contents;
		n_elt = shdr->sh_size / 4;
		while (--n_elt != 0)
		  if ((s = (++idx)->shdr->bfd_section) != NULL
		      && elf_next_in_group (s) != NULL)
		    break;
		if (n_elt != 0)
		  {
		    /* Snarf the group name from other member, and
		       insert current section in circular list.  */
		    elf_group_name (newsect) = elf_group_name (s);
		    elf_next_in_group (newsect) = elf_next_in_group (s);
		    elf_next_in_group (s) = newsect;
		  }
		else
		  {
		    const char *gname;

		    gname = group_signature (abfd, shdr);
		    if (gname == NULL)
		      return FALSE;
		    elf_group_name (newsect) = gname;

		    /* Start a circular list with one element.  */
		    elf_next_in_group (newsect) = newsect;
		  }

		/* If the group section has been created, point to the
		   new member.  */
		if (shdr->bfd_section != NULL)
		  elf_next_in_group (shdr->bfd_section) = newsect;

		i = num_group - 1;
		break;
	      }
	}
    }

  if (elf_group_name (newsect) == NULL)
    {
      (*_bfd_error_handler) (_("%B: no group info for section %A"),
			     abfd, newsect);
      return FALSE;
    }
  return TRUE;
}

bfd_boolean
_bfd_elf_setup_sections (bfd *abfd)
{
  unsigned int i;
  unsigned int num_group = elf_tdata (abfd)->num_group;
  bfd_boolean result = TRUE;
  asection *s;

  /* Process SHF_LINK_ORDER.  */
  for (s = abfd->sections; s != NULL; s = s->next)
    {
      Elf_Internal_Shdr *this_hdr = &elf_section_data (s)->this_hdr;
      if ((this_hdr->sh_flags & SHF_LINK_ORDER) != 0)
	{
	  unsigned int elfsec = this_hdr->sh_link;
	  /* FIXME: The old Intel compiler and old strip/objcopy may
	     not set the sh_link or sh_info fields.  Hence we could
	     get the situation where elfsec is 0.  */
	  if (elfsec == 0)
	    {
	      const struct elf_backend_data *bed = get_elf_backend_data (abfd);
	      if (bed->link_order_error_handler)
		bed->link_order_error_handler
		  (_("%B: warning: sh_link not set for section `%A'"),
		   abfd, s);
	    }
	  else
	    {
	      asection *linksec = NULL;

	      if (elfsec < elf_numsections (abfd))
		{
		  this_hdr = elf_elfsections (abfd)[elfsec];
		  linksec = this_hdr->bfd_section;
		}

	      /* PR 1991, 2008:
		 Some strip/objcopy may leave an incorrect value in
		 sh_link.  We don't want to proceed.  */
	      if (linksec == NULL)
		{
		  (*_bfd_error_handler)
		    (_("%B: sh_link [%d] in section `%A' is incorrect"),
		     s->owner, s, elfsec);
		  result = FALSE;
		}

	      elf_linked_to_section (s) = linksec;
	    }
	}
    }

  /* Process section groups.  */
  if (num_group == (unsigned) -1)
    return result;

  for (i = 0; i < num_group; i++)
    {
      Elf_Internal_Shdr *shdr = elf_tdata (abfd)->group_sect_ptr[i];
      Elf_Internal_Group *idx = (Elf_Internal_Group *) shdr->contents;
      unsigned int n_elt = shdr->sh_size / 4;

      while (--n_elt != 0)
	if ((++idx)->shdr->bfd_section)
	  elf_sec_group (idx->shdr->bfd_section) = shdr->bfd_section;
	else if (idx->shdr->sh_type == SHT_RELA
		 || idx->shdr->sh_type == SHT_REL)
	  /* We won't include relocation sections in section groups in
	     output object files. We adjust the group section size here
	     so that relocatable link will work correctly when
	     relocation sections are in section group in input object
	     files.  */
	  shdr->bfd_section->size -= 4;
	else
	  {
	    /* There are some unknown sections in the group.  */
	    (*_bfd_error_handler)
	      (_("%B: unknown [%d] section `%s' in group [%s]"),
	       abfd,
	       (unsigned int) idx->shdr->sh_type,
	       bfd_elf_string_from_elf_section (abfd,
						(elf_elfheader (abfd)
						 ->e_shstrndx),
						idx->shdr->sh_name),
	       shdr->bfd_section->name);
	    result = FALSE;
	  }
    }
  return result;
}

bfd_boolean
bfd_elf_is_group_section (bfd *abfd ATTRIBUTE_UNUSED, const asection *sec)
{
  return elf_next_in_group (sec) != NULL;
}

/* Make a BFD section from an ELF section.  We store a pointer to the
   BFD section in the bfd_section field of the header.  */

bfd_boolean
_bfd_elf_make_section_from_shdr (bfd *abfd,
				 Elf_Internal_Shdr *hdr,
				 const char *name,
				 int shindex)
{
  asection *newsect;
  flagword flags;
  const struct elf_backend_data *bed;

  if (hdr->bfd_section != NULL)
    return TRUE;

  newsect = bfd_make_section_anyway (abfd, name);
  if (newsect == NULL)
    return FALSE;

  hdr->bfd_section = newsect;
  elf_section_data (newsect)->this_hdr = *hdr;
  elf_section_data (newsect)->this_idx = shindex;

  /* Always use the real type/flags.  */
  elf_section_type (newsect) = hdr->sh_type;
  elf_section_flags (newsect) = hdr->sh_flags;

  newsect->filepos = hdr->sh_offset;

  if (! bfd_set_section_vma (abfd, newsect, hdr->sh_addr)
      || ! bfd_set_section_size (abfd, newsect, hdr->sh_size)
      || ! bfd_set_section_alignment (abfd, newsect,
				      bfd_log2 (hdr->sh_addralign)))
    return FALSE;

  flags = SEC_NO_FLAGS;
  if (hdr->sh_type != SHT_NOBITS)
    flags |= SEC_HAS_CONTENTS;
  if (hdr->sh_type == SHT_GROUP)
    flags |= SEC_GROUP | SEC_EXCLUDE;
  if ((hdr->sh_flags & SHF_ALLOC) != 0)
    {
      flags |= SEC_ALLOC;
      if (hdr->sh_type != SHT_NOBITS)
	flags |= SEC_LOAD;
    }
  if ((hdr->sh_flags & SHF_WRITE) == 0)
    flags |= SEC_READONLY;
  if ((hdr->sh_flags & SHF_EXECINSTR) != 0)
    flags |= SEC_CODE;
  else if ((flags & SEC_LOAD) != 0)
    flags |= SEC_DATA;
  if ((hdr->sh_flags & SHF_MERGE) != 0)
    {
      flags |= SEC_MERGE;
      newsect->entsize = hdr->sh_entsize;
      if ((hdr->sh_flags & SHF_STRINGS) != 0)
	flags |= SEC_STRINGS;
    }
  if (hdr->sh_flags & SHF_GROUP)
    if (!setup_group (abfd, hdr, newsect))
      return FALSE;
  if ((hdr->sh_flags & SHF_TLS) != 0)
    flags |= SEC_THREAD_LOCAL;
  if ((hdr->sh_flags & SHF_EXCLUDE) != 0)
    flags |= SEC_EXCLUDE;

  if ((flags & SEC_ALLOC) == 0)
    {
      /* The debugging sections appear to be recognized only by name,
	 not any sort of flag.  Their SEC_ALLOC bits are cleared.  */
      if (name [0] == '.')
	{
	  const char *p;
	  int n;
	  if (name[1] == 'd')
	    p = ".debug", n = 6;
	  else if (name[1] == 'g' && name[2] == 'n')
	    p = ".gnu.linkonce.wi.", n = 17;
	  else if (name[1] == 'g' && name[2] == 'd')
	    p = ".gdb_index", n = 11; /* yes we really do mean 11.  */
	  else if (name[1] == 'l')
	    p = ".line", n = 5;
	  else if (name[1] == 's')
	    p = ".stab", n = 5;
	  else if (name[1] == 'z')
	    p = ".zdebug", n = 7;
	  else
	    p = NULL, n = 0;
	  if (p != NULL && strncmp (name, p, n) == 0)
	    flags |= SEC_DEBUGGING;
	}
    }

  /* As a GNU extension, if the name begins with .gnu.linkonce, we
     only link a single copy of the section.  This is used to support
     g++.  g++ will emit each template expansion in its own section.
     The symbols will be defined as weak, so that multiple definitions
     are permitted.  The GNU linker extension is to actually discard
     all but one of the sections.  */
  if (CONST_STRNEQ (name, ".gnu.linkonce")
      && elf_next_in_group (newsect) == NULL)
    flags |= SEC_LINK_ONCE | SEC_LINK_DUPLICATES_DISCARD;

  bed = get_elf_backend_data (abfd);
  if (bed->elf_backend_section_flags)
    if (! bed->elf_backend_section_flags (&flags, hdr))
      return FALSE;

  if (! bfd_set_section_flags (abfd, newsect, flags))
    return FALSE;

  /* We do not parse the PT_NOTE segments as we are interested even in the
     separate debug info files which may have the segments offsets corrupted.
     PT_NOTEs from the core files are currently not parsed using BFD.  */
  if (hdr->sh_type == SHT_NOTE)
    {
      bfd_byte *contents;

      if (!bfd_malloc_and_get_section (abfd, newsect, &contents))
	return FALSE;

      elf_parse_notes (abfd, (char *) contents, hdr->sh_size, -1);
      free (contents);
    }

  if ((flags & SEC_ALLOC) != 0)
    {
      Elf_Internal_Phdr *phdr;
      unsigned int i, nload;

      /* Some ELF linkers produce binaries with all the program header
	 p_paddr fields zero.  If we have such a binary with more than
	 one PT_LOAD header, then leave the section lma equal to vma
	 so that we don't create sections with overlapping lma.  */
      phdr = elf_tdata (abfd)->phdr;
      for (nload = 0, i = 0; i < elf_elfheader (abfd)->e_phnum; i++, phdr++)
	if (phdr->p_paddr != 0)
	  break;
	else if (phdr->p_type == PT_LOAD && phdr->p_memsz != 0)
	  ++nload;
      if (i >= elf_elfheader (abfd)->e_phnum && nload > 1)
	return TRUE;

      phdr = elf_tdata (abfd)->phdr;
      for (i = 0; i < elf_elfheader (abfd)->e_phnum; i++, phdr++)
	{
	  if (((phdr->p_type == PT_LOAD
		&& (hdr->sh_flags & SHF_TLS) == 0)
	       || phdr->p_type == PT_TLS)
	      && ELF_SECTION_IN_SEGMENT (hdr, phdr))
	    {
	      if ((flags & SEC_LOAD) == 0)
		newsect->lma = (phdr->p_paddr
				+ hdr->sh_addr - phdr->p_vaddr);
	      else
		/* We used to use the same adjustment for SEC_LOAD
		   sections, but that doesn't work if the segment
		   is packed with code from multiple VMAs.
		   Instead we calculate the section LMA based on
		   the segment LMA.  It is assumed that the
		   segment will contain sections with contiguous
		   LMAs, even if the VMAs are not.  */
		newsect->lma = (phdr->p_paddr
				+ hdr->sh_offset - phdr->p_offset);

	      /* With contiguous segments, we can't tell from file
		 offsets whether a section with zero size should
		 be placed at the end of one segment or the
		 beginning of the next.  Decide based on vaddr.  */
	      if (hdr->sh_addr >= phdr->p_vaddr
		  && (hdr->sh_addr + hdr->sh_size
		      <= phdr->p_vaddr + phdr->p_memsz))
		break;
	    }
	}
    }

  /* Compress/decompress DWARF debug sections with names: .debug_* and
     .zdebug_*, after the section flags is set.  */
  if ((flags & SEC_DEBUGGING)
      && ((name[1] == 'd' && name[6] == '_')
	  || (name[1] == 'z' && name[7] == '_')))
    {
      enum { nothing, compress, decompress } action = nothing;
      char *new_name;

      if (bfd_is_section_compressed (abfd, newsect))
	{
	  /* Compressed section.  Check if we should decompress.  */
	  if ((abfd->flags & BFD_DECOMPRESS))
	    action = decompress;
	}
      else
	{
	  /* Normal section.  Check if we should compress.  */
	  if ((abfd->flags & BFD_COMPRESS) && newsect->size != 0)
	    action = compress;
	}

      new_name = NULL;
      switch (action)
	{
	case nothing:
	  break;
	case compress:
	  if (!bfd_init_section_compress_status (abfd, newsect))
	    {
	      (*_bfd_error_handler)
		(_("%B: unable to initialize compress status for section %s"),
		 abfd, name);
	      return FALSE;
	    }
	  if (name[1] != 'z')
	    {
	      unsigned int len = strlen (name);

	      new_name = bfd_alloc (abfd, len + 2);
	      if (new_name == NULL)
		return FALSE;
	      new_name[0] = '.';
	      new_name[1] = 'z';
	      memcpy (new_name + 2, name + 1, len);
	    }
	  break;
	case decompress:
	  if (!bfd_init_section_decompress_status (abfd, newsect))
	    {
	      (*_bfd_error_handler)
		(_("%B: unable to initialize decompress status for section %s"),
		 abfd, name);
	      return FALSE;
	    }
	  if (name[1] == 'z')
	    {
	      unsigned int len = strlen (name);

	      new_name = bfd_alloc (abfd, len);
	      if (new_name == NULL)
		return FALSE;
	      new_name[0] = '.';
	      memcpy (new_name + 1, name + 2, len - 1);
	    }
	  break;
	}
      if (new_name != NULL)
	bfd_rename_section (abfd, newsect, new_name);
    }

  return TRUE;
}

const char *const bfd_elf_section_type_names[] = {
  "SHT_NULL", "SHT_PROGBITS", "SHT_SYMTAB", "SHT_STRTAB",
  "SHT_RELA", "SHT_HASH", "SHT_DYNAMIC", "SHT_NOTE",
  "SHT_NOBITS", "SHT_REL", "SHT_SHLIB", "SHT_DYNSYM",
};

/* ELF relocs are against symbols.  If we are producing relocatable
   output, and the reloc is against an external symbol, and nothing
   has given us any additional addend, the resulting reloc will also
   be against the same symbol.  In such a case, we don't want to
   change anything about the way the reloc is handled, since it will
   all be done at final link time.  Rather than put special case code
   into bfd_perform_relocation, all the reloc types use this howto
   function.  It just short circuits the reloc if producing
   relocatable output against an external symbol.  */

bfd_reloc_status_type
bfd_elf_generic_reloc (bfd *abfd ATTRIBUTE_UNUSED,
		       arelent *reloc_entry,
		       asymbol *symbol,
		       void *data ATTRIBUTE_UNUSED,
		       asection *input_section,
		       bfd *output_bfd,
		       char **error_message ATTRIBUTE_UNUSED)
{
  if (output_bfd != NULL
      && (symbol->flags & BSF_SECTION_SYM) == 0
      && (! reloc_entry->howto->partial_inplace
	  || reloc_entry->addend == 0))
    {
      reloc_entry->address += input_section->output_offset;
      return bfd_reloc_ok;
    }

  return bfd_reloc_continue;
}

/* Copy the program header and other data from one object module to
   another.  */

bfd_boolean
_bfd_elf_copy_private_bfd_data (bfd *ibfd, bfd *obfd)
{
  if (bfd_get_flavour (ibfd) != bfd_target_elf_flavour
      || bfd_get_flavour (obfd) != bfd_target_elf_flavour)
    return TRUE;

  if (!elf_flags_init (obfd))
    {
      elf_elfheader (obfd)->e_flags = elf_elfheader (ibfd)->e_flags;
      elf_flags_init (obfd) = TRUE;
    }

  elf_gp (obfd) = elf_gp (ibfd);

  /* Also copy the EI_OSABI field.  */
  elf_elfheader (obfd)->e_ident[EI_OSABI] =
    elf_elfheader (ibfd)->e_ident[EI_OSABI];

  /* Copy object attributes.  */
  _bfd_elf_copy_obj_attributes (ibfd, obfd);
  return TRUE;
}

static const char *
get_segment_type (unsigned int p_type)
{
  const char *pt;
  switch (p_type)
    {
    case PT_NULL: pt = "NULL"; break;
    case PT_LOAD: pt = "LOAD"; break;
    case PT_DYNAMIC: pt = "DYNAMIC"; break;
    case PT_INTERP: pt = "INTERP"; break;
    case PT_NOTE: pt = "NOTE"; break;
    case PT_SHLIB: pt = "SHLIB"; break;
    case PT_PHDR: pt = "PHDR"; break;
    case PT_TLS: pt = "TLS"; break;
    case PT_GNU_EH_FRAME: pt = "EH_FRAME"; break;
    case PT_GNU_STACK: pt = "STACK"; break;
    case PT_GNU_RELRO: pt = "RELRO"; break;
    default: pt = NULL; break;
    }
  return pt;
}

/* Print out the program headers.  */

bfd_boolean
_bfd_elf_print_private_bfd_data (bfd *abfd, void *farg)
{
  FILE *f = (FILE *) farg;
  Elf_Internal_Phdr *p;
  asection *s;
  bfd_byte *dynbuf = NULL;

  p = elf_tdata (abfd)->phdr;
  if (p != NULL)
    {
      unsigned int i, c;

      fprintf (f, _("\nProgram Header:\n"));
      c = elf_elfheader (abfd)->e_phnum;
      for (i = 0; i < c; i++, p++)
	{
	  const char *pt = get_segment_type (p->p_type);
	  char buf[20];

	  if (pt == NULL)
	    {
	      sprintf (buf, "0x%lx", p->p_type);
	      pt = buf;
	    }
	  fprintf (f, "%8s off    0x", pt);
	  bfd_fprintf_vma (abfd, f, p->p_offset);
	  fprintf (f, " vaddr 0x");
	  bfd_fprintf_vma (abfd, f, p->p_vaddr);
	  fprintf (f, " paddr 0x");
	  bfd_fprintf_vma (abfd, f, p->p_paddr);
	  fprintf (f, " align 2**%u\n", bfd_log2 (p->p_align));
	  fprintf (f, "         filesz 0x");
	  bfd_fprintf_vma (abfd, f, p->p_filesz);
	  fprintf (f, " memsz 0x");
	  bfd_fprintf_vma (abfd, f, p->p_memsz);
	  fprintf (f, " flags %c%c%c",
		   (p->p_flags & PF_R) != 0 ? 'r' : '-',
		   (p->p_flags & PF_W) != 0 ? 'w' : '-',
		   (p->p_flags & PF_X) != 0 ? 'x' : '-');
	  if ((p->p_flags &~ (unsigned) (PF_R | PF_W | PF_X)) != 0)
	    fprintf (f, " %lx", p->p_flags &~ (unsigned) (PF_R | PF_W | PF_X));
	  fprintf (f, "\n");
	}
    }

  s = bfd_get_section_by_name (abfd, ".dynamic");
  if (s != NULL)
    {
      unsigned int elfsec;
      unsigned long shlink;
      bfd_byte *extdyn, *extdynend;
      size_t extdynsize;
      void (*swap_dyn_in) (bfd *, const void *, Elf_Internal_Dyn *);

      fprintf (f, _("\nDynamic Section:\n"));

      if (!bfd_malloc_and_get_section (abfd, s, &dynbuf))
	goto error_return;

      elfsec = _bfd_elf_section_from_bfd_section (abfd, s);
      if (elfsec == SHN_BAD)
	goto error_return;
      shlink = elf_elfsections (abfd)[elfsec]->sh_link;

      extdynsize = get_elf_backend_data (abfd)->s->sizeof_dyn;
      swap_dyn_in = get_elf_backend_data (abfd)->s->swap_dyn_in;

      extdyn = dynbuf;
      /* PR 17512: file: 6f427532.  */
      if (s->size < extdynsize)
	goto error_return;
      extdynend = extdyn + s->size;
      /* PR 17512: file: id:000006,sig:06,src:000000,op:flip4,pos:5664.
         Fix range check.  */
      for (; extdyn <= (extdynend - extdynsize); extdyn += extdynsize)
	{
	  Elf_Internal_Dyn dyn;
	  const char *name = "";
	  char ab[20];
	  bfd_boolean stringp;
	  const struct elf_backend_data *bed = get_elf_backend_data (abfd);

	  (*swap_dyn_in) (abfd, extdyn, &dyn);

	  if (dyn.d_tag == DT_NULL)
	    break;

	  stringp = FALSE;
	  switch (dyn.d_tag)
	    {
	    default:
	      if (bed->elf_backend_get_target_dtag)
		name = (*bed->elf_backend_get_target_dtag) (dyn.d_tag);

	      if (!strcmp (name, ""))
		{
		  sprintf (ab, "0x%lx", (unsigned long) dyn.d_tag);
		  name = ab;
		}
	      break;

	    case DT_NEEDED: name = "NEEDED"; stringp = TRUE; break;
	    case DT_PLTRELSZ: name = "PLTRELSZ"; break;
	    case DT_PLTGOT: name = "PLTGOT"; break;
	    case DT_HASH: name = "HASH"; break;
	    case DT_STRTAB: name = "STRTAB"; break;
	    case DT_SYMTAB: name = "SYMTAB"; break;
	    case DT_RELA: name = "RELA"; break;
	    case DT_RELASZ: name = "RELASZ"; break;
	    case DT_RELAENT: name = "RELAENT"; break;
	    case DT_STRSZ: name = "STRSZ"; break;
	    case DT_SYMENT: name = "SYMENT"; break;
	    case DT_INIT: name = "INIT"; break;
	    case DT_FINI: name = "FINI"; break;
	    case DT_SONAME: name = "SONAME"; stringp = TRUE; break;
	    case DT_RPATH: name = "RPATH"; stringp = TRUE; break;
	    case DT_SYMBOLIC: name = "SYMBOLIC"; break;
	    case DT_REL: name = "REL"; break;
	    case DT_RELSZ: name = "RELSZ"; break;
	    case DT_RELENT: name = "RELENT"; break;
	    case DT_PLTREL: name = "PLTREL"; break;
	    case DT_DEBUG: name = "DEBUG"; break;
	    case DT_TEXTREL: name = "TEXTREL"; break;
	    case DT_JMPREL: name = "JMPREL"; break;
	    case DT_BIND_NOW: name = "BIND_NOW"; break;
	    case DT_INIT_ARRAY: name = "INIT_ARRAY"; break;
	    case DT_FINI_ARRAY: name = "FINI_ARRAY"; break;
	    case DT_INIT_ARRAYSZ: name = "INIT_ARRAYSZ"; break;
	    case DT_FINI_ARRAYSZ: name = "FINI_ARRAYSZ"; break;
	    case DT_RUNPATH: name = "RUNPATH"; stringp = TRUE; break;
	    case DT_FLAGS: name = "FLAGS"; break;
	    case DT_PREINIT_ARRAY: name = "PREINIT_ARRAY"; break;
	    case DT_PREINIT_ARRAYSZ: name = "PREINIT_ARRAYSZ"; break;
	    case DT_CHECKSUM: name = "CHECKSUM"; break;
	    case DT_PLTPADSZ: name = "PLTPADSZ"; break;
	    case DT_MOVEENT: name = "MOVEENT"; break;
	    case DT_MOVESZ: name = "MOVESZ"; break;
	    case DT_FEATURE: name = "FEATURE"; break;
	    case DT_POSFLAG_1: name = "POSFLAG_1"; break;
	    case DT_SYMINSZ: name = "SYMINSZ"; break;
	    case DT_SYMINENT: name = "SYMINENT"; break;
	    case DT_CONFIG: name = "CONFIG"; stringp = TRUE; break;
	    case DT_DEPAUDIT: name = "DEPAUDIT"; stringp = TRUE; break;
	    case DT_AUDIT: name = "AUDIT"; stringp = TRUE; break;
	    case DT_PLTPAD: name = "PLTPAD"; break;
	    case DT_MOVETAB: name = "MOVETAB"; break;
	    case DT_SYMINFO: name = "SYMINFO"; break;
	    case DT_RELACOUNT: name = "RELACOUNT"; break;
	    case DT_RELCOUNT: name = "RELCOUNT"; break;
	    case DT_FLAGS_1: name = "FLAGS_1"; break;
	    case DT_VERSYM: name = "VERSYM"; break;
	    case DT_VERDEF: name = "VERDEF"; break;
	    case DT_VERDEFNUM: name = "VERDEFNUM"; break;
	    case DT_VERNEED: name = "VERNEED"; break;
	    case DT_VERNEEDNUM: name = "VERNEEDNUM"; break;
	    case DT_AUXILIARY: name = "AUXILIARY"; stringp = TRUE; break;
	    case DT_USED: name = "USED"; break;
	    case DT_FILTER: name = "FILTER"; stringp = TRUE; break;
	    case DT_GNU_HASH: name = "GNU_HASH"; break;
	    }

	  fprintf (f, "  %-20s ", name);
	  if (! stringp)
	    {
	      fprintf (f, "0x");
	      bfd_fprintf_vma (abfd, f, dyn.d_un.d_val);
	    }
	  else
	    {
	      const char *string;
	      unsigned int tagv = dyn.d_un.d_val;

	      string = bfd_elf_string_from_elf_section (abfd, shlink, tagv);
	      if (string == NULL)
		goto error_return;
	      fprintf (f, "%s", string);
	    }
	  fprintf (f, "\n");
	}

      free (dynbuf);
      dynbuf = NULL;
    }

  if ((elf_dynverdef (abfd) != 0 && elf_tdata (abfd)->verdef == NULL)
      || (elf_dynverref (abfd) != 0 && elf_tdata (abfd)->verref == NULL))
    {
      if (! _bfd_elf_slurp_version_tables (abfd, FALSE))
	return FALSE;
    }

  if (elf_dynverdef (abfd) != 0)
    {
      Elf_Internal_Verdef *t;

      fprintf (f, _("\nVersion definitions:\n"));
      for (t = elf_tdata (abfd)->verdef; t != NULL; t = t->vd_nextdef)
	{
	  fprintf (f, "%d 0x%2.2x 0x%8.8lx %s\n", t->vd_ndx,
		   t->vd_flags, t->vd_hash,
		   t->vd_nodename ? t->vd_nodename : "<corrupt>");
	  if (t->vd_auxptr != NULL && t->vd_auxptr->vda_nextptr != NULL)
	    {
	      Elf_Internal_Verdaux *a;

	      fprintf (f, "\t");
	      for (a = t->vd_auxptr->vda_nextptr;
		   a != NULL;
		   a = a->vda_nextptr)
		fprintf (f, "%s ",
			 a->vda_nodename ? a->vda_nodename : "<corrupt>");
	      fprintf (f, "\n");
	    }
	}
    }

  if (elf_dynverref (abfd) != 0)
    {
      Elf_Internal_Verneed *t;

      fprintf (f, _("\nVersion References:\n"));
      for (t = elf_tdata (abfd)->verref; t != NULL; t = t->vn_nextref)
	{
	  Elf_Internal_Vernaux *a;

	  fprintf (f, _("  required from %s:\n"),
		   t->vn_filename ? t->vn_filename : "<corrupt>");
	  for (a = t->vn_auxptr; a != NULL; a = a->vna_nextptr)
	    fprintf (f, "    0x%8.8lx 0x%2.2x %2.2d %s\n", a->vna_hash,
		     a->vna_flags, a->vna_other,
		     a->vna_nodename ? a->vna_nodename : "<corrupt>");
	}
    }

  return TRUE;

 error_return:
  if (dynbuf != NULL)
    free (dynbuf);
  return FALSE;
}

/* Get version string.  */

const char *
<<<<<<< HEAD
bfd_elf_get_symbol_version_string (bfd *abfd, asymbol *symbol,
				   bfd_boolean *hidden)
=======
_bfd_elf_get_symbol_version_string (bfd *abfd, asymbol *symbol,
				    bfd_boolean *hidden)
>>>>>>> f3de6299
{
  const char *version_string = NULL;
  if (elf_dynversym (abfd) != 0
      && (elf_dynverdef (abfd) != 0 || elf_dynverref (abfd) != 0))
    {
      unsigned int vernum = ((elf_symbol_type *) symbol)->version;

      *hidden = (vernum & VERSYM_HIDDEN) != 0;
      vernum &= VERSYM_VERSION;

      if (vernum == 0)
	version_string = "";
      else if (vernum == 1)
	version_string = "Base";
      else if (vernum <= elf_tdata (abfd)->cverdefs)
	version_string =
	  elf_tdata (abfd)->verdef[vernum - 1].vd_nodename;
      else
	{
	  Elf_Internal_Verneed *t;

	  version_string = "";
	  for (t = elf_tdata (abfd)->verref;
	       t != NULL;
	       t = t->vn_nextref)
	    {
	      Elf_Internal_Vernaux *a;

	      for (a = t->vn_auxptr; a != NULL; a = a->vna_nextptr)
		{
		  if (a->vna_other == vernum)
		    {
		      version_string = a->vna_nodename;
		      break;
		    }
		}
	    }
	}
    }
  return version_string;
}

/* Display ELF-specific fields of a symbol.  */

void
bfd_elf_print_symbol (bfd *abfd,
		      void *filep,
		      asymbol *symbol,
		      bfd_print_symbol_type how)
{
  FILE *file = (FILE *) filep;
  switch (how)
    {
    case bfd_print_symbol_name:
      fprintf (file, "%s", symbol->name);
      break;
    case bfd_print_symbol_more:
      fprintf (file, "elf ");
      bfd_fprintf_vma (abfd, file, symbol->value);
      fprintf (file, " %lx", (unsigned long) symbol->flags);
      break;
    case bfd_print_symbol_all:
      {
	const char *section_name;
	const char *name = NULL;
	const struct elf_backend_data *bed;
	unsigned char st_other;
	bfd_vma val;
	const char *version_string;
	bfd_boolean hidden;

	section_name = symbol->section ? symbol->section->name : "(*none*)";

	bed = get_elf_backend_data (abfd);
	if (bed->elf_backend_print_symbol_all)
	  name = (*bed->elf_backend_print_symbol_all) (abfd, filep, symbol);

	if (name == NULL)
	  {
	    name = symbol->name;
	    bfd_print_symbol_vandf (abfd, file, symbol);
	  }

	fprintf (file, " %s\t", section_name);
	/* Print the "other" value for a symbol.  For common symbols,
	   we've already printed the size; now print the alignment.
	   For other symbols, we have no specified alignment, and
	   we've printed the address; now print the size.  */
	if (symbol->section && bfd_is_com_section (symbol->section))
	  val = ((elf_symbol_type *) symbol)->internal_elf_sym.st_value;
	else
	  val = ((elf_symbol_type *) symbol)->internal_elf_sym.st_size;
	bfd_fprintf_vma (abfd, file, val);

	/* If we have version information, print it.  */
<<<<<<< HEAD
	version_string = bfd_elf_get_symbol_version_string (abfd,
							    symbol,
							    &hidden);
=======
	version_string = _bfd_elf_get_symbol_version_string (abfd,
							     symbol,
							     &hidden);
>>>>>>> f3de6299
	if (version_string)
	  {
	    if (!hidden)
	      fprintf (file, "  %-11s", version_string);
	    else
	      {
		int i;

		fprintf (file, " (%s)", version_string);
		for (i = 10 - strlen (version_string); i > 0; --i)
		  putc (' ', file);
	      }
	  }

	/* If the st_other field is not zero, print it.  */
	st_other = ((elf_symbol_type *) symbol)->internal_elf_sym.st_other;

	switch (st_other)
	  {
	  case 0: break;
	  case STV_INTERNAL:  fprintf (file, " .internal");  break;
	  case STV_HIDDEN:    fprintf (file, " .hidden");    break;
	  case STV_PROTECTED: fprintf (file, " .protected"); break;
	  default:
	    /* Some other non-defined flags are also present, so print
	       everything hex.  */
	    fprintf (file, " 0x%02x", (unsigned int) st_other);
	  }

	fprintf (file, " %s", name);
      }
      break;
    }
}

/* Allocate an ELF string table--force the first byte to be zero.  */

struct bfd_strtab_hash *
_bfd_elf_stringtab_init (void)
{
  struct bfd_strtab_hash *ret;

  ret = _bfd_stringtab_init ();
  if (ret != NULL)
    {
      bfd_size_type loc;

      loc = _bfd_stringtab_add (ret, "", TRUE, FALSE);
      BFD_ASSERT (loc == 0 || loc == (bfd_size_type) -1);
      if (loc == (bfd_size_type) -1)
	{
	  _bfd_stringtab_free (ret);
	  ret = NULL;
	}
    }
  return ret;
}

/* ELF .o/exec file reading */

/* Create a new bfd section from an ELF section header.  */

bfd_boolean
bfd_section_from_shdr (bfd *abfd, unsigned int shindex)
{
  Elf_Internal_Shdr *hdr;
  Elf_Internal_Ehdr *ehdr;
  const struct elf_backend_data *bed;
  const char *name;
  bfd_boolean ret = TRUE;
  static bfd_boolean * sections_being_created = NULL;
  static bfd * sections_being_created_abfd = NULL;
  static unsigned int nesting = 0;

  if (shindex >= elf_numsections (abfd))
    return FALSE;

  if (++ nesting > 3)
    {
      /* PR17512: A corrupt ELF binary might contain a recursive group of
	 sections, with each the string indicies pointing to the next in the
	 loop.  Detect this here, by refusing to load a section that we are
	 already in the process of loading.  We only trigger this test if
	 we have nested at least three sections deep as normal ELF binaries
	 can expect to recurse at least once.

	 FIXME: It would be better if this array was attached to the bfd,
	 rather than being held in a static pointer.  */

      if (sections_being_created_abfd != abfd)
	sections_being_created = NULL;
      if (sections_being_created == NULL)
	{
	  /* FIXME: It would be more efficient to attach this array to the bfd somehow.  */
	  sections_being_created = (bfd_boolean *)
	    bfd_zalloc (abfd, elf_numsections (abfd) * sizeof (bfd_boolean));
	  sections_being_created_abfd = abfd;
	}
      if (sections_being_created [shindex])
	{
	  (*_bfd_error_handler)
	    (_("%B: warning: loop in section dependencies detected"), abfd);
	  return FALSE;
	}
      sections_being_created [shindex] = TRUE;
    }

  hdr = elf_elfsections (abfd)[shindex];
  ehdr = elf_elfheader (abfd);
  name = bfd_elf_string_from_elf_section (abfd, ehdr->e_shstrndx,
					  hdr->sh_name);
  if (name == NULL)
    goto fail;

  bed = get_elf_backend_data (abfd);
  switch (hdr->sh_type)
    {
    case SHT_NULL:
      /* Inactive section. Throw it away.  */
      goto success;

    case SHT_PROGBITS:		/* Normal section with contents.  */
    case SHT_NOBITS:		/* .bss section.  */
    case SHT_HASH:		/* .hash section.  */
    case SHT_NOTE:		/* .note section.  */
    case SHT_INIT_ARRAY:	/* .init_array section.  */
    case SHT_FINI_ARRAY:	/* .fini_array section.  */
    case SHT_PREINIT_ARRAY:	/* .preinit_array section.  */
    case SHT_GNU_LIBLIST:	/* .gnu.liblist section.  */
    case SHT_GNU_HASH:		/* .gnu.hash section.  */
      ret = _bfd_elf_make_section_from_shdr (abfd, hdr, name, shindex);
      goto success;

    case SHT_DYNAMIC:	/* Dynamic linking information.  */
      if (! _bfd_elf_make_section_from_shdr (abfd, hdr, name, shindex))
	goto fail;

      if (hdr->sh_link > elf_numsections (abfd))
	{
	  /* PR 10478: Accept Solaris binaries with a sh_link
	     field set to SHN_BEFORE or SHN_AFTER.  */
	  switch (bfd_get_arch (abfd))
	    {
	    case bfd_arch_i386:
	    case bfd_arch_sparc:
	      if (hdr->sh_link == (SHN_LORESERVE & 0xffff) /* SHN_BEFORE */
		  || hdr->sh_link == ((SHN_LORESERVE + 1) & 0xffff) /* SHN_AFTER */)
		break;
	      /* Otherwise fall through.  */
	    default:
	      goto fail;
	    }
	}
      else if (elf_elfsections (abfd)[hdr->sh_link] == NULL)
	goto fail;
      else if (elf_elfsections (abfd)[hdr->sh_link]->sh_type != SHT_STRTAB)
	{
	  Elf_Internal_Shdr *dynsymhdr;

	  /* The shared libraries distributed with hpux11 have a bogus
	     sh_link field for the ".dynamic" section.  Find the
	     string table for the ".dynsym" section instead.  */
	  if (elf_dynsymtab (abfd) != 0)
	    {
	      dynsymhdr = elf_elfsections (abfd)[elf_dynsymtab (abfd)];
	      hdr->sh_link = dynsymhdr->sh_link;
	    }
	  else
	    {
	      unsigned int i, num_sec;

	      num_sec = elf_numsections (abfd);
	      for (i = 1; i < num_sec; i++)
		{
		  dynsymhdr = elf_elfsections (abfd)[i];
		  if (dynsymhdr->sh_type == SHT_DYNSYM)
		    {
		      hdr->sh_link = dynsymhdr->sh_link;
		      break;
		    }
		}
	    }
	}
      goto success;

    case SHT_SYMTAB:		/* A symbol table.  */
      if (elf_onesymtab (abfd) == shindex)
	goto success;

      if (hdr->sh_entsize != bed->s->sizeof_sym)
	goto fail;

      if (hdr->sh_info * hdr->sh_entsize > hdr->sh_size)
	{
	  if (hdr->sh_size != 0)
	    goto fail;
	  /* Some assemblers erroneously set sh_info to one with a
	     zero sh_size.  ld sees this as a global symbol count
	     of (unsigned) -1.  Fix it here.  */
	  hdr->sh_info = 0;
	  goto success;
	}

      BFD_ASSERT (elf_onesymtab (abfd) == 0);
      elf_onesymtab (abfd) = shindex;
      elf_tdata (abfd)->symtab_hdr = *hdr;
      elf_elfsections (abfd)[shindex] = hdr = &elf_tdata (abfd)->symtab_hdr;
      abfd->flags |= HAS_SYMS;

      /* Sometimes a shared object will map in the symbol table.  If
	 SHF_ALLOC is set, and this is a shared object, then we also
	 treat this section as a BFD section.  We can not base the
	 decision purely on SHF_ALLOC, because that flag is sometimes
	 set in a relocatable object file, which would confuse the
	 linker.  */
      if ((hdr->sh_flags & SHF_ALLOC) != 0
	  && (abfd->flags & DYNAMIC) != 0
	  && ! _bfd_elf_make_section_from_shdr (abfd, hdr, name,
						shindex))
	goto fail;

      /* Go looking for SHT_SYMTAB_SHNDX too, since if there is one we
	 can't read symbols without that section loaded as well.  It
	 is most likely specified by the next section header.  */
      if (elf_elfsections (abfd)[elf_symtab_shndx (abfd)]->sh_link != shindex)
	{
	  unsigned int i, num_sec;

	  num_sec = elf_numsections (abfd);
	  for (i = shindex + 1; i < num_sec; i++)
	    {
	      Elf_Internal_Shdr *hdr2 = elf_elfsections (abfd)[i];
	      if (hdr2->sh_type == SHT_SYMTAB_SHNDX
		  && hdr2->sh_link == shindex)
		break;
	    }
	  if (i == num_sec)
	    for (i = 1; i < shindex; i++)
	      {
		Elf_Internal_Shdr *hdr2 = elf_elfsections (abfd)[i];
		if (hdr2->sh_type == SHT_SYMTAB_SHNDX
		    && hdr2->sh_link == shindex)
		  break;
	      }
	  if (i != shindex)
	    ret = bfd_section_from_shdr (abfd, i);
	}
      goto success;

    case SHT_DYNSYM:		/* A dynamic symbol table.  */
      if (elf_dynsymtab (abfd) == shindex)
	goto success;

      if (hdr->sh_entsize != bed->s->sizeof_sym)
	goto fail;

      if (hdr->sh_info * hdr->sh_entsize > hdr->sh_size)
	{
	  if (hdr->sh_size != 0)
	    goto fail;

	  /* Some linkers erroneously set sh_info to one with a
	     zero sh_size.  ld sees this as a global symbol count
	     of (unsigned) -1.  Fix it here.  */
	  hdr->sh_info = 0;
	  goto success;
	}

      BFD_ASSERT (elf_dynsymtab (abfd) == 0);
      elf_dynsymtab (abfd) = shindex;
      elf_tdata (abfd)->dynsymtab_hdr = *hdr;
      elf_elfsections (abfd)[shindex] = hdr = &elf_tdata (abfd)->dynsymtab_hdr;
      abfd->flags |= HAS_SYMS;

      /* Besides being a symbol table, we also treat this as a regular
	 section, so that objcopy can handle it.  */
      ret = _bfd_elf_make_section_from_shdr (abfd, hdr, name, shindex);
      goto success;

    case SHT_SYMTAB_SHNDX:	/* Symbol section indices when >64k sections.  */
      if (elf_symtab_shndx (abfd) == shindex)
	goto success;

      BFD_ASSERT (elf_symtab_shndx (abfd) == 0);
      elf_symtab_shndx (abfd) = shindex;
      elf_tdata (abfd)->symtab_shndx_hdr = *hdr;
      elf_elfsections (abfd)[shindex] = &elf_tdata (abfd)->symtab_shndx_hdr;
      goto success;

    case SHT_STRTAB:		/* A string table.  */
      if (hdr->bfd_section != NULL)
	goto success;

      if (ehdr->e_shstrndx == shindex)
	{
	  elf_tdata (abfd)->shstrtab_hdr = *hdr;
	  elf_elfsections (abfd)[shindex] = &elf_tdata (abfd)->shstrtab_hdr;
	  goto success;
	}

      if (elf_elfsections (abfd)[elf_onesymtab (abfd)]->sh_link == shindex)
	{
	symtab_strtab:
	  elf_tdata (abfd)->strtab_hdr = *hdr;
	  elf_elfsections (abfd)[shindex] = &elf_tdata (abfd)->strtab_hdr;
	  goto success;
	}

      if (elf_elfsections (abfd)[elf_dynsymtab (abfd)]->sh_link == shindex)
	{
	dynsymtab_strtab:
	  elf_tdata (abfd)->dynstrtab_hdr = *hdr;
	  hdr = &elf_tdata (abfd)->dynstrtab_hdr;
	  elf_elfsections (abfd)[shindex] = hdr;
	  /* We also treat this as a regular section, so that objcopy
	     can handle it.  */
	  ret = _bfd_elf_make_section_from_shdr (abfd, hdr, name,
						 shindex);
	  goto success;
	}

      /* If the string table isn't one of the above, then treat it as a
	 regular section.  We need to scan all the headers to be sure,
	 just in case this strtab section appeared before the above.  */
      if (elf_onesymtab (abfd) == 0 || elf_dynsymtab (abfd) == 0)
	{
	  unsigned int i, num_sec;

	  num_sec = elf_numsections (abfd);
	  for (i = 1; i < num_sec; i++)
	    {
	      Elf_Internal_Shdr *hdr2 = elf_elfsections (abfd)[i];
	      if (hdr2->sh_link == shindex)
		{
		  /* Prevent endless recursion on broken objects.  */
		  if (i == shindex)
		    goto fail;
		  if (! bfd_section_from_shdr (abfd, i))
		    goto fail;
		  if (elf_onesymtab (abfd) == i)
		    goto symtab_strtab;
		  if (elf_dynsymtab (abfd) == i)
		    goto dynsymtab_strtab;
		}
	    }
	}
      ret = _bfd_elf_make_section_from_shdr (abfd, hdr, name, shindex);
      goto success;

    case SHT_REL:
    case SHT_RELA:
      /* *These* do a lot of work -- but build no sections!  */
      {
	asection *target_sect;
	Elf_Internal_Shdr *hdr2, **p_hdr;
	unsigned int num_sec = elf_numsections (abfd);
	struct bfd_elf_section_data *esdt;
	bfd_size_type amt;

	if (hdr->sh_entsize
	    != (bfd_size_type) (hdr->sh_type == SHT_REL
				? bed->s->sizeof_rel : bed->s->sizeof_rela))
	  goto fail;

	/* Check for a bogus link to avoid crashing.  */
	if (hdr->sh_link >= num_sec)
	  {
	    ((*_bfd_error_handler)
	     (_("%B: invalid link %lu for reloc section %s (index %u)"),
	      abfd, hdr->sh_link, name, shindex));
	    ret = _bfd_elf_make_section_from_shdr (abfd, hdr, name,
						   shindex);
	    goto success;
	  }

	/* For some incomprehensible reason Oracle distributes
	   libraries for Solaris in which some of the objects have
	   bogus sh_link fields.  It would be nice if we could just
	   reject them, but, unfortunately, some people need to use
	   them.  We scan through the section headers; if we find only
	   one suitable symbol table, we clobber the sh_link to point
	   to it.  I hope this doesn't break anything.

	   Don't do it on executable nor shared library.  */
	if ((abfd->flags & (DYNAMIC | EXEC_P)) == 0
	    && elf_elfsections (abfd)[hdr->sh_link]->sh_type != SHT_SYMTAB
	    && elf_elfsections (abfd)[hdr->sh_link]->sh_type != SHT_DYNSYM)
	  {
	    unsigned int scan;
	    int found;

	    found = 0;
	    for (scan = 1; scan < num_sec; scan++)
	      {
		if (elf_elfsections (abfd)[scan]->sh_type == SHT_SYMTAB
		    || elf_elfsections (abfd)[scan]->sh_type == SHT_DYNSYM)
		  {
		    if (found != 0)
		      {
			found = 0;
			break;
		      }
		    found = scan;
		  }
	      }
	    if (found != 0)
	      hdr->sh_link = found;
	  }

	/* Get the symbol table.  */
	if ((elf_elfsections (abfd)[hdr->sh_link]->sh_type == SHT_SYMTAB
	     || elf_elfsections (abfd)[hdr->sh_link]->sh_type == SHT_DYNSYM)
	    && ! bfd_section_from_shdr (abfd, hdr->sh_link))
	  goto fail;

	/* If this reloc section does not use the main symbol table we
	   don't treat it as a reloc section.  BFD can't adequately
	   represent such a section, so at least for now, we don't
	   try.  We just present it as a normal section.  We also
	   can't use it as a reloc section if it points to the null
	   section, an invalid section, another reloc section, or its
	   sh_link points to the null section.  */
	if (hdr->sh_link != elf_onesymtab (abfd)
	    || hdr->sh_link == SHN_UNDEF
	    || hdr->sh_info == SHN_UNDEF
	    || hdr->sh_info >= num_sec
	    || elf_elfsections (abfd)[hdr->sh_info]->sh_type == SHT_REL
	    || elf_elfsections (abfd)[hdr->sh_info]->sh_type == SHT_RELA)
	  {
	    ret = _bfd_elf_make_section_from_shdr (abfd, hdr, name,
						   shindex);
	    goto success;
	  }

	if (! bfd_section_from_shdr (abfd, hdr->sh_info))
	  goto fail;

	target_sect = bfd_section_from_elf_index (abfd, hdr->sh_info);
	if (target_sect == NULL)
	  goto fail;

	esdt = elf_section_data (target_sect);
	if (hdr->sh_type == SHT_RELA)
	  p_hdr = &esdt->rela.hdr;
	else
	  p_hdr = &esdt->rel.hdr;

	/* PR 17512: file: 0b4f81b7.  */
	if (*p_hdr != NULL)
	  goto fail;
	amt = sizeof (*hdr2);
	hdr2 = (Elf_Internal_Shdr *) bfd_alloc (abfd, amt);
	if (hdr2 == NULL)
	  goto fail;
	*hdr2 = *hdr;
	*p_hdr = hdr2;
	elf_elfsections (abfd)[shindex] = hdr2;
	target_sect->reloc_count += NUM_SHDR_ENTRIES (hdr);
	target_sect->flags |= SEC_RELOC;
	target_sect->relocation = NULL;
	target_sect->rel_filepos = hdr->sh_offset;
	/* In the section to which the relocations apply, mark whether
	   its relocations are of the REL or RELA variety.  */
	if (hdr->sh_size != 0)
	  {
	    if (hdr->sh_type == SHT_RELA)
	      target_sect->use_rela_p = 1;
	  }
	abfd->flags |= HAS_RELOC;
	goto success;
      }

    case SHT_GNU_verdef:
      elf_dynverdef (abfd) = shindex;
      elf_tdata (abfd)->dynverdef_hdr = *hdr;
      ret = _bfd_elf_make_section_from_shdr (abfd, hdr, name, shindex);
      goto success;

    case SHT_GNU_versym:
      if (hdr->sh_entsize != sizeof (Elf_External_Versym))
	goto fail;

      elf_dynversym (abfd) = shindex;
      elf_tdata (abfd)->dynversym_hdr = *hdr;
      ret = _bfd_elf_make_section_from_shdr (abfd, hdr, name, shindex);
      goto success;

    case SHT_GNU_verneed:
      elf_dynverref (abfd) = shindex;
      elf_tdata (abfd)->dynverref_hdr = *hdr;
      ret = _bfd_elf_make_section_from_shdr (abfd, hdr, name, shindex);
      goto success;

    case SHT_SHLIB:
      goto success;

    case SHT_GROUP:
      if (! IS_VALID_GROUP_SECTION_HEADER (hdr, GRP_ENTRY_SIZE))
	goto fail;

      if (!_bfd_elf_make_section_from_shdr (abfd, hdr, name, shindex))
	goto fail;

      if (hdr->contents != NULL)
	{
	  Elf_Internal_Group *idx = (Elf_Internal_Group *) hdr->contents;
	  unsigned int n_elt = hdr->sh_size / sizeof (* idx);
	  asection *s;

	  if (n_elt == 0)
	    goto fail;
	  if (idx->flags & GRP_COMDAT)
	    hdr->bfd_section->flags
	      |= SEC_LINK_ONCE | SEC_LINK_DUPLICATES_DISCARD;

	  /* We try to keep the same section order as it comes in.  */
	  idx += n_elt;

	  while (--n_elt != 0)
	    {
	      --idx;

	      if (idx->shdr != NULL
		  && (s = idx->shdr->bfd_section) != NULL
		  && elf_next_in_group (s) != NULL)
		{
		  elf_next_in_group (hdr->bfd_section) = s;
		  break;
		}
	    }
	}
      goto success;

    default:
      /* Possibly an attributes section.  */
      if (hdr->sh_type == SHT_GNU_ATTRIBUTES
	  || hdr->sh_type == bed->obj_attrs_section_type)
	{
	  if (! _bfd_elf_make_section_from_shdr (abfd, hdr, name, shindex))
	    goto fail;
	  _bfd_elf_parse_attributes (abfd, hdr);
	  goto success;
	}

      /* Check for any processor-specific section types.  */
      if (bed->elf_backend_section_from_shdr (abfd, hdr, name, shindex))
	goto success;

      if (hdr->sh_type >= SHT_LOUSER && hdr->sh_type <= SHT_HIUSER)
	{
	  if ((hdr->sh_flags & SHF_ALLOC) != 0)
	    /* FIXME: How to properly handle allocated section reserved
	       for applications?  */
	    (*_bfd_error_handler)
	      (_("%B: don't know how to handle allocated, application "
		 "specific section `%s' [0x%8x]"),
	       abfd, name, hdr->sh_type);
	  else
	    {
	      /* Allow sections reserved for applications.  */
	      ret = _bfd_elf_make_section_from_shdr (abfd, hdr, name,
						     shindex);
	      goto success;
	    }
	}
      else if (hdr->sh_type >= SHT_LOPROC
	       && hdr->sh_type <= SHT_HIPROC)
	/* FIXME: We should handle this section.  */
	(*_bfd_error_handler)
	  (_("%B: don't know how to handle processor specific section "
	     "`%s' [0x%8x]"),
	   abfd, name, hdr->sh_type);
      else if (hdr->sh_type >= SHT_LOOS && hdr->sh_type <= SHT_HIOS)
	{
	  /* Unrecognised OS-specific sections.  */
	  if ((hdr->sh_flags & SHF_OS_NONCONFORMING) != 0)
	    /* SHF_OS_NONCONFORMING indicates that special knowledge is
	       required to correctly process the section and the file should
	       be rejected with an error message.  */
	    (*_bfd_error_handler)
	      (_("%B: don't know how to handle OS specific section "
		 "`%s' [0x%8x]"),
	       abfd, name, hdr->sh_type);
	  else
	    {
	      /* Otherwise it should be processed.  */
	      ret = _bfd_elf_make_section_from_shdr (abfd, hdr, name, shindex);
	      goto success;
	    }
	}
      else
	/* FIXME: We should handle this section.  */
	(*_bfd_error_handler)
	  (_("%B: don't know how to handle section `%s' [0x%8x]"),
	   abfd, name, hdr->sh_type);

      goto fail;
    }

 fail:
  ret = FALSE;
 success:
  if (sections_being_created && sections_being_created_abfd == abfd)
    sections_being_created [shindex] = FALSE;
  if (-- nesting == 0)
    {
      sections_being_created = NULL;
      sections_being_created_abfd = abfd;
    }
  return ret;
}

/* Return the local symbol specified by ABFD, R_SYMNDX.  */

Elf_Internal_Sym *
bfd_sym_from_r_symndx (struct sym_cache *cache,
		       bfd *abfd,
		       unsigned long r_symndx)
{
  unsigned int ent = r_symndx % LOCAL_SYM_CACHE_SIZE;

  if (cache->abfd != abfd || cache->indx[ent] != r_symndx)
    {
      Elf_Internal_Shdr *symtab_hdr;
      unsigned char esym[sizeof (Elf64_External_Sym)];
      Elf_External_Sym_Shndx eshndx;

      symtab_hdr = &elf_tdata (abfd)->symtab_hdr;
      if (bfd_elf_get_elf_syms (abfd, symtab_hdr, 1, r_symndx,
				&cache->sym[ent], esym, &eshndx) == NULL)
	return NULL;

      if (cache->abfd != abfd)
	{
	  memset (cache->indx, -1, sizeof (cache->indx));
	  cache->abfd = abfd;
	}
      cache->indx[ent] = r_symndx;
    }

  return &cache->sym[ent];
}

/* Given an ELF section number, retrieve the corresponding BFD
   section.  */

asection *
bfd_section_from_elf_index (bfd *abfd, unsigned int sec_index)
{
  if (sec_index >= elf_numsections (abfd))
    return NULL;
  return elf_elfsections (abfd)[sec_index]->bfd_section;
}

static const struct bfd_elf_special_section special_sections_b[] =
{
  { STRING_COMMA_LEN (".bss"), -2, SHT_NOBITS,   SHF_ALLOC + SHF_WRITE },
  { NULL,                   0,  0, 0,            0 }
};

static const struct bfd_elf_special_section special_sections_c[] =
{
  { STRING_COMMA_LEN (".comment"), 0, SHT_PROGBITS, 0 },
  { NULL,                       0, 0, 0,            0 }
};

static const struct bfd_elf_special_section special_sections_d[] =
{
  { STRING_COMMA_LEN (".data"),         -2, SHT_PROGBITS, SHF_ALLOC + SHF_WRITE },
  { STRING_COMMA_LEN (".data1"),         0, SHT_PROGBITS, SHF_ALLOC + SHF_WRITE },
  /* There are more DWARF sections than these, but they needn't be added here
     unless you have to cope with broken compilers that don't emit section
     attributes or you want to help the user writing assembler.  */
  { STRING_COMMA_LEN (".debug"),         0, SHT_PROGBITS, 0 },
  { STRING_COMMA_LEN (".debug_line"),    0, SHT_PROGBITS, 0 },
  { STRING_COMMA_LEN (".debug_info"),    0, SHT_PROGBITS, 0 },
  { STRING_COMMA_LEN (".debug_abbrev"),  0, SHT_PROGBITS, 0 },
  { STRING_COMMA_LEN (".debug_aranges"), 0, SHT_PROGBITS, 0 },
  { STRING_COMMA_LEN (".dynamic"),       0, SHT_DYNAMIC,  SHF_ALLOC },
  { STRING_COMMA_LEN (".dynstr"),        0, SHT_STRTAB,   SHF_ALLOC },
  { STRING_COMMA_LEN (".dynsym"),        0, SHT_DYNSYM,   SHF_ALLOC },
  { NULL,                      0,        0, 0,            0 }
};

static const struct bfd_elf_special_section special_sections_f[] =
{
  { STRING_COMMA_LEN (".fini"),       0, SHT_PROGBITS,   SHF_ALLOC + SHF_EXECINSTR },
  { STRING_COMMA_LEN (".fini_array"), 0, SHT_FINI_ARRAY, SHF_ALLOC + SHF_WRITE },
  { NULL,                          0, 0, 0,              0 }
};

static const struct bfd_elf_special_section special_sections_g[] =
{
  { STRING_COMMA_LEN (".gnu.linkonce.b"), -2, SHT_NOBITS,      SHF_ALLOC + SHF_WRITE },
  { STRING_COMMA_LEN (".gnu.lto_"),       -1, SHT_PROGBITS,    SHF_EXCLUDE },
  { STRING_COMMA_LEN (".got"),             0, SHT_PROGBITS,    SHF_ALLOC + SHF_WRITE },
  { STRING_COMMA_LEN (".gnu_object_only"), 0, SHT_GNU_OBJECT_ONLY, SHF_EXCLUDE },
  { STRING_COMMA_LEN (".gnu.version"),     0, SHT_GNU_versym,  0 },
  { STRING_COMMA_LEN (".gnu.version_d"),   0, SHT_GNU_verdef,  0 },
  { STRING_COMMA_LEN (".gnu.version_r"),   0, SHT_GNU_verneed, 0 },
  { STRING_COMMA_LEN (".gnu.liblist"),     0, SHT_GNU_LIBLIST, SHF_ALLOC },
  { STRING_COMMA_LEN (".gnu.conflict"),    0, SHT_RELA,        SHF_ALLOC },
  { STRING_COMMA_LEN (".gnu.hash"),        0, SHT_GNU_HASH,    SHF_ALLOC },
  { STRING_COMMA_LEN (".gnu.linkonce.shrb"), -2, SHT_NOBITS, SHF_ALLOC + SHF_WRITE + SHF_GNU_SHARABLE},
  { STRING_COMMA_LEN (".gnu.linkonce.shrd"), -2, SHT_PROGBITS, SHF_ALLOC + SHF_WRITE + SHF_GNU_SHARABLE},
  { NULL,                        0,        0, 0,               0 }
};

static const struct bfd_elf_special_section special_sections_h[] =
{
  { STRING_COMMA_LEN (".hash"), 0, SHT_HASH,     SHF_ALLOC },
  { NULL,                    0, 0, 0,            0 }
};

static const struct bfd_elf_special_section special_sections_i[] =
{
  { STRING_COMMA_LEN (".init"),       0, SHT_PROGBITS,   SHF_ALLOC + SHF_EXECINSTR },
  { STRING_COMMA_LEN (".init_array"), 0, SHT_INIT_ARRAY, SHF_ALLOC + SHF_WRITE },
  { STRING_COMMA_LEN (".interp"),     0, SHT_PROGBITS,   0 },
  { NULL,                      0,     0, 0,              0 }
};

static const struct bfd_elf_special_section special_sections_l[] =
{
  { STRING_COMMA_LEN (".line"), 0, SHT_PROGBITS, 0 },
  { NULL,                    0, 0, 0,            0 }
};

static const struct bfd_elf_special_section special_sections_n[] =
{
  { STRING_COMMA_LEN (".note.GNU-stack"), 0, SHT_PROGBITS, 0 },
  { STRING_COMMA_LEN (".note"),          -1, SHT_NOTE,     0 },
  { NULL,                    0,           0, 0,            0 }
};

static const struct bfd_elf_special_section special_sections_p[] =
{
  { STRING_COMMA_LEN (".preinit_array"), 0, SHT_PREINIT_ARRAY, SHF_ALLOC + SHF_WRITE },
  { STRING_COMMA_LEN (".plt"),           0, SHT_PROGBITS,      SHF_ALLOC + SHF_EXECINSTR },
  { NULL,                   0,           0, 0,                 0 }
};

static const struct bfd_elf_special_section special_sections_r[] =
{
  { STRING_COMMA_LEN (".rodata"), -2, SHT_PROGBITS, SHF_ALLOC },
  { STRING_COMMA_LEN (".rodata1"), 0, SHT_PROGBITS, SHF_ALLOC },
  { STRING_COMMA_LEN (".rela"),   -1, SHT_RELA,     0 },
  { STRING_COMMA_LEN (".rel"),    -1, SHT_REL,      0 },
  { NULL,                   0,     0, 0,            0 }
};

static const struct bfd_elf_special_section special_sections_s[] =
{
  { STRING_COMMA_LEN (".shstrtab"), 0, SHT_STRTAB, 0 },
  { STRING_COMMA_LEN (".strtab"),   0, SHT_STRTAB, 0 },
  { STRING_COMMA_LEN (".symtab"),   0, SHT_SYMTAB, 0 },
  /* See struct bfd_elf_special_section declaration for the semantics of
     this special case where .prefix_length != strlen (.prefix).  */
  { ".stabstr",			5,  3, SHT_STRTAB, 0 },
  { STRING_COMMA_LEN (".sharable_bss"), -2, SHT_NOBITS, SHF_ALLOC + SHF_WRITE + SHF_GNU_SHARABLE},
  { STRING_COMMA_LEN (".sharable_data"), -2, SHT_PROGBITS, SHF_ALLOC + SHF_WRITE + SHF_GNU_SHARABLE},
  { NULL,                       0,  0, 0,          0 }
};

static const struct bfd_elf_special_section special_sections_t[] =
{
  { STRING_COMMA_LEN (".text"),  -2, SHT_PROGBITS, SHF_ALLOC + SHF_EXECINSTR },
  { STRING_COMMA_LEN (".tbss"),  -2, SHT_NOBITS,   SHF_ALLOC + SHF_WRITE + SHF_TLS },
  { STRING_COMMA_LEN (".tdata"), -2, SHT_PROGBITS, SHF_ALLOC + SHF_WRITE + SHF_TLS },
  { NULL,                     0,  0, 0,            0 }
};

static const struct bfd_elf_special_section special_sections_z[] =
{
  { STRING_COMMA_LEN (".zdebug_line"),    0, SHT_PROGBITS, 0 },
  { STRING_COMMA_LEN (".zdebug_info"),    0, SHT_PROGBITS, 0 },
  { STRING_COMMA_LEN (".zdebug_abbrev"),  0, SHT_PROGBITS, 0 },
  { STRING_COMMA_LEN (".zdebug_aranges"), 0, SHT_PROGBITS, 0 },
  { NULL,                     0,  0, 0,            0 }
};

static const struct bfd_elf_special_section * const special_sections[] =
{
  special_sections_b,		/* 'b' */
  special_sections_c,		/* 'c' */
  special_sections_d,		/* 'd' */
  NULL,				/* 'e' */
  special_sections_f,		/* 'f' */
  special_sections_g,		/* 'g' */
  special_sections_h,		/* 'h' */
  special_sections_i,		/* 'i' */
  NULL,				/* 'j' */
  NULL,				/* 'k' */
  special_sections_l,		/* 'l' */
  NULL,				/* 'm' */
  special_sections_n,		/* 'n' */
  NULL,				/* 'o' */
  special_sections_p,		/* 'p' */
  NULL,				/* 'q' */
  special_sections_r,		/* 'r' */
  special_sections_s,		/* 's' */
  special_sections_t,		/* 't' */
  NULL,				/* 'u' */
  NULL,				/* 'v' */
  NULL,				/* 'w' */
  NULL,				/* 'x' */
  NULL,				/* 'y' */
  special_sections_z		/* 'z' */
};

const struct bfd_elf_special_section *
_bfd_elf_get_special_section (const char *name,
			      const struct bfd_elf_special_section *spec,
			      unsigned int rela)
{
  int i;
  int len;

  len = strlen (name);

  for (i = 0; spec[i].prefix != NULL; i++)
    {
      int suffix_len;
      int prefix_len = spec[i].prefix_length;

      if (len < prefix_len)
	continue;
      if (memcmp (name, spec[i].prefix, prefix_len) != 0)
	continue;

      suffix_len = spec[i].suffix_length;
      if (suffix_len <= 0)
	{
	  if (name[prefix_len] != 0)
	    {
	      if (suffix_len == 0)
		continue;
	      if (name[prefix_len] != '.'
		  && (suffix_len == -2
		      || (rela && spec[i].type == SHT_REL)))
		continue;
	    }
	}
      else
	{
	  if (len < prefix_len + suffix_len)
	    continue;
	  if (memcmp (name + len - suffix_len,
		      spec[i].prefix + prefix_len,
		      suffix_len) != 0)
	    continue;
	}
      return &spec[i];
    }

  return NULL;
}

const struct bfd_elf_special_section *
_bfd_elf_get_sec_type_attr (bfd *abfd, asection *sec)
{
  int i;
  const struct bfd_elf_special_section *spec;
  const struct elf_backend_data *bed;

  /* See if this is one of the special sections.  */
  if (sec->name == NULL)
    return NULL;

  bed = get_elf_backend_data (abfd);
  spec = bed->special_sections;
  if (spec)
    {
      spec = _bfd_elf_get_special_section (sec->name,
					   bed->special_sections,
					   sec->use_rela_p);
      if (spec != NULL)
	return spec;
    }

  if (sec->name[0] != '.')
    return NULL;

  i = sec->name[1] - 'b';
  if (i < 0 || i > 'z' - 'b')
    return NULL;

  spec = special_sections[i];

  if (spec == NULL)
    return NULL;

  return _bfd_elf_get_special_section (sec->name, spec, sec->use_rela_p);
}

bfd_boolean
_bfd_elf_new_section_hook (bfd *abfd, asection *sec)
{
  struct bfd_elf_section_data *sdata;
  const struct elf_backend_data *bed;
  const struct bfd_elf_special_section *ssect;

  sdata = (struct bfd_elf_section_data *) sec->used_by_bfd;
  if (sdata == NULL)
    {
      sdata = (struct bfd_elf_section_data *) bfd_zalloc (abfd,
                                                          sizeof (*sdata));
      if (sdata == NULL)
	return FALSE;
      sec->used_by_bfd = sdata;
    }

  /* Indicate whether or not this section should use RELA relocations.  */
  bed = get_elf_backend_data (abfd);
  sec->use_rela_p = bed->default_use_rela_p;

  /* When we read a file, we don't need to set ELF section type and
     flags.  They will be overridden in _bfd_elf_make_section_from_shdr
     anyway.  We will set ELF section type and flags for all linker
     created sections.  If user specifies BFD section flags, we will
     set ELF section type and flags based on BFD section flags in
     elf_fake_sections.  Special handling for .init_array/.fini_array
     output sections since they may contain .ctors/.dtors input
     sections.  We don't want _bfd_elf_init_private_section_data to
     copy ELF section type from .ctors/.dtors input sections.  */
  if (abfd->direction != read_direction
      || (sec->flags & SEC_LINKER_CREATED) != 0)
    {
      ssect = (*bed->get_sec_type_attr) (abfd, sec);
      if (ssect != NULL
	  && (!sec->flags
	      || (sec->flags & SEC_LINKER_CREATED) != 0
	      || ssect->type == SHT_INIT_ARRAY
	      || ssect->type == SHT_FINI_ARRAY))
	{
	  elf_section_type (sec) = ssect->type;
	  elf_section_flags (sec) = ssect->attr;
	}
    }

  return _bfd_generic_new_section_hook (abfd, sec);
}

/* Create a new bfd section from an ELF program header.

   Since program segments have no names, we generate a synthetic name
   of the form segment<NUM>, where NUM is generally the index in the
   program header table.  For segments that are split (see below) we
   generate the names segment<NUM>a and segment<NUM>b.

   Note that some program segments may have a file size that is different than
   (less than) the memory size.  All this means is that at execution the
   system must allocate the amount of memory specified by the memory size,
   but only initialize it with the first "file size" bytes read from the
   file.  This would occur for example, with program segments consisting
   of combined data+bss.

   To handle the above situation, this routine generates TWO bfd sections
   for the single program segment.  The first has the length specified by
   the file size of the segment, and the second has the length specified
   by the difference between the two sizes.  In effect, the segment is split
   into its initialized and uninitialized parts.

 */

bfd_boolean
_bfd_elf_make_section_from_phdr (bfd *abfd,
				 Elf_Internal_Phdr *hdr,
				 int hdr_index,
				 const char *type_name)
{
  asection *newsect;
  char *name;
  char namebuf[64];
  size_t len;
  int split;

  split = ((hdr->p_memsz > 0)
	    && (hdr->p_filesz > 0)
	    && (hdr->p_memsz > hdr->p_filesz));

  if (hdr->p_filesz > 0)
    {
      sprintf (namebuf, "%s%d%s", type_name, hdr_index, split ? "a" : "");
      len = strlen (namebuf) + 1;
      name = (char *) bfd_alloc (abfd, len);
      if (!name)
	return FALSE;
      memcpy (name, namebuf, len);
      newsect = bfd_make_section (abfd, name);
      if (newsect == NULL)
	return FALSE;
      newsect->vma = hdr->p_vaddr;
      newsect->lma = hdr->p_paddr;
      newsect->size = hdr->p_filesz;
      newsect->filepos = hdr->p_offset;
      newsect->flags |= SEC_HAS_CONTENTS;
      newsect->alignment_power = bfd_log2 (hdr->p_align);
      if (hdr->p_type == PT_LOAD)
	{
	  newsect->flags |= SEC_ALLOC;
	  newsect->flags |= SEC_LOAD;
	  if (hdr->p_flags & PF_X)
	    {
	      /* FIXME: all we known is that it has execute PERMISSION,
		 may be data.  */
	      newsect->flags |= SEC_CODE;
	    }
	}
      if (!(hdr->p_flags & PF_W))
	{
	  newsect->flags |= SEC_READONLY;
	}
    }

  if (hdr->p_memsz > hdr->p_filesz)
    {
      bfd_vma align;

      sprintf (namebuf, "%s%d%s", type_name, hdr_index, split ? "b" : "");
      len = strlen (namebuf) + 1;
      name = (char *) bfd_alloc (abfd, len);
      if (!name)
	return FALSE;
      memcpy (name, namebuf, len);
      newsect = bfd_make_section (abfd, name);
      if (newsect == NULL)
	return FALSE;
      newsect->vma = hdr->p_vaddr + hdr->p_filesz;
      newsect->lma = hdr->p_paddr + hdr->p_filesz;
      newsect->size = hdr->p_memsz - hdr->p_filesz;
      newsect->filepos = hdr->p_offset + hdr->p_filesz;
      align = newsect->vma & -newsect->vma;
      if (align == 0 || align > hdr->p_align)
	align = hdr->p_align;
      newsect->alignment_power = bfd_log2 (align);
      if (hdr->p_type == PT_LOAD)
	{
	  /* Hack for gdb.  Segments that have not been modified do
	     not have their contents written to a core file, on the
	     assumption that a debugger can find the contents in the
	     executable.  We flag this case by setting the fake
	     section size to zero.  Note that "real" bss sections will
	     always have their contents dumped to the core file.  */
	  if (bfd_get_format (abfd) == bfd_core)
	    newsect->size = 0;
	  newsect->flags |= SEC_ALLOC;
	  if (hdr->p_flags & PF_X)
	    newsect->flags |= SEC_CODE;
	}
      if (!(hdr->p_flags & PF_W))
	newsect->flags |= SEC_READONLY;
    }

  return TRUE;
}

bfd_boolean
bfd_section_from_phdr (bfd *abfd, Elf_Internal_Phdr *hdr, int hdr_index)
{
  const struct elf_backend_data *bed;

  switch (hdr->p_type)
    {
    case PT_NULL:
      return _bfd_elf_make_section_from_phdr (abfd, hdr, hdr_index, "null");

    case PT_LOAD:
      return _bfd_elf_make_section_from_phdr (abfd, hdr, hdr_index, "load");

    case PT_DYNAMIC:
      return _bfd_elf_make_section_from_phdr (abfd, hdr, hdr_index, "dynamic");

    case PT_INTERP:
      return _bfd_elf_make_section_from_phdr (abfd, hdr, hdr_index, "interp");

    case PT_NOTE:
      if (! _bfd_elf_make_section_from_phdr (abfd, hdr, hdr_index, "note"))
	return FALSE;
      if (! elf_read_notes (abfd, hdr->p_offset, hdr->p_filesz))
	return FALSE;
      return TRUE;

    case PT_SHLIB:
      return _bfd_elf_make_section_from_phdr (abfd, hdr, hdr_index, "shlib");

    case PT_PHDR:
      return _bfd_elf_make_section_from_phdr (abfd, hdr, hdr_index, "phdr");

    case PT_GNU_EH_FRAME:
      return _bfd_elf_make_section_from_phdr (abfd, hdr, hdr_index,
					      "eh_frame_hdr");

    case PT_GNU_STACK:
      return _bfd_elf_make_section_from_phdr (abfd, hdr, hdr_index, "stack");

    case PT_GNU_RELRO:
      return _bfd_elf_make_section_from_phdr (abfd, hdr, hdr_index, "relro");

    default:
      /* Check for any processor-specific program segment types.  */
      bed = get_elf_backend_data (abfd);
      return bed->elf_backend_section_from_phdr (abfd, hdr, hdr_index, "proc");
    }
}

/* Return the REL_HDR for SEC, assuming there is only a single one, either
   REL or RELA.  */

Elf_Internal_Shdr *
_bfd_elf_single_rel_hdr (asection *sec)
{
  if (elf_section_data (sec)->rel.hdr)
    {
      BFD_ASSERT (elf_section_data (sec)->rela.hdr == NULL);
      return elf_section_data (sec)->rel.hdr;
    }
  else
    return elf_section_data (sec)->rela.hdr;
}

/* Allocate and initialize a section-header for a new reloc section,
   containing relocations against ASECT.  It is stored in RELDATA.  If
   USE_RELA_P is TRUE, we use RELA relocations; otherwise, we use REL
   relocations.  */

static bfd_boolean
_bfd_elf_init_reloc_shdr (bfd *abfd,
			  struct bfd_elf_section_reloc_data *reldata,
			  asection *asect,
			  bfd_boolean use_rela_p)
{
  Elf_Internal_Shdr *rel_hdr;
  char *name;
  const struct elf_backend_data *bed = get_elf_backend_data (abfd);
  bfd_size_type amt;

  amt = sizeof (Elf_Internal_Shdr);
  BFD_ASSERT (reldata->hdr == NULL);
  rel_hdr = bfd_zalloc (abfd, amt);
  reldata->hdr = rel_hdr;

  amt = sizeof ".rela" + strlen (asect->name);
  name = (char *) bfd_alloc (abfd, amt);
  if (name == NULL)
    return FALSE;
  sprintf (name, "%s%s", use_rela_p ? ".rela" : ".rel", asect->name);
  rel_hdr->sh_name =
    (unsigned int) _bfd_elf_strtab_add (elf_shstrtab (abfd), name,
					FALSE);
  if (rel_hdr->sh_name == (unsigned int) -1)
    return FALSE;
  rel_hdr->sh_type = use_rela_p ? SHT_RELA : SHT_REL;
  rel_hdr->sh_entsize = (use_rela_p
			 ? bed->s->sizeof_rela
			 : bed->s->sizeof_rel);
  rel_hdr->sh_addralign = (bfd_vma) 1 << bed->s->log_file_align;
  rel_hdr->sh_flags = 0;
  rel_hdr->sh_addr = 0;
  rel_hdr->sh_size = 0;
  rel_hdr->sh_offset = 0;

  return TRUE;
}

/* Return the default section type based on the passed in section flags.  */

int
bfd_elf_get_default_section_type (flagword flags)
{
  if ((flags & SEC_ALLOC) != 0
      && (flags & (SEC_LOAD | SEC_HAS_CONTENTS)) == 0)
    return SHT_NOBITS;
  return SHT_PROGBITS;
}

struct fake_section_arg
{
  struct bfd_link_info *link_info;
  bfd_boolean failed;
};

/* Set up an ELF internal section header for a section.  */

static void
elf_fake_sections (bfd *abfd, asection *asect, void *fsarg)
{
  struct fake_section_arg *arg = (struct fake_section_arg *)fsarg;
  const struct elf_backend_data *bed = get_elf_backend_data (abfd);
  struct bfd_elf_section_data *esd = elf_section_data (asect);
  Elf_Internal_Shdr *this_hdr;
  unsigned int sh_type;

  if (arg->failed)
    {
      /* We already failed; just get out of the bfd_map_over_sections
	 loop.  */
      return;
    }

  this_hdr = &esd->this_hdr;

  this_hdr->sh_name = (unsigned int) _bfd_elf_strtab_add (elf_shstrtab (abfd),
							  asect->name, FALSE);
  if (this_hdr->sh_name == (unsigned int) -1)
    {
      arg->failed = TRUE;
      return;
    }

  /* Don't clear sh_flags. Assembler may set additional bits.  */

  if ((asect->flags & SEC_ALLOC) != 0
      || asect->user_set_vma)
    this_hdr->sh_addr = asect->vma;
  else
    this_hdr->sh_addr = 0;

  this_hdr->sh_offset = 0;
  this_hdr->sh_size = asect->size;
  this_hdr->sh_link = 0;
  this_hdr->sh_addralign = (bfd_vma) 1 << asect->alignment_power;
  /* The sh_entsize and sh_info fields may have been set already by
     copy_private_section_data.  */

  this_hdr->bfd_section = asect;
  this_hdr->contents = NULL;

  /* If the section type is unspecified, we set it based on
     asect->flags.  */
  if ((asect->flags & SEC_GROUP) != 0)
    sh_type = SHT_GROUP;
  else
    sh_type = bfd_elf_get_default_section_type (asect->flags);

  if (this_hdr->sh_type == SHT_NULL)
    this_hdr->sh_type = sh_type;
  else if (this_hdr->sh_type == SHT_NOBITS
	   && sh_type == SHT_PROGBITS
	   && (asect->flags & SEC_ALLOC) != 0)
    {
      /* Warn if we are changing a NOBITS section to PROGBITS, but
	 allow the link to proceed.  This can happen when users link
	 non-bss input sections to bss output sections, or emit data
	 to a bss output section via a linker script.  */
      (*_bfd_error_handler)
	(_("warning: section `%A' type changed to PROGBITS"), asect);
      this_hdr->sh_type = sh_type;
    }

  switch (this_hdr->sh_type)
    {
    default:
      break;

    case SHT_STRTAB:
    case SHT_INIT_ARRAY:
    case SHT_FINI_ARRAY:
    case SHT_PREINIT_ARRAY:
    case SHT_NOTE:
    case SHT_NOBITS:
    case SHT_PROGBITS:
      break;

    case SHT_HASH:
      this_hdr->sh_entsize = bed->s->sizeof_hash_entry;
      break;

    case SHT_DYNSYM:
      this_hdr->sh_entsize = bed->s->sizeof_sym;
      break;

    case SHT_DYNAMIC:
      this_hdr->sh_entsize = bed->s->sizeof_dyn;
      break;

    case SHT_RELA:
      if (get_elf_backend_data (abfd)->may_use_rela_p)
	this_hdr->sh_entsize = bed->s->sizeof_rela;
      break;

     case SHT_REL:
      if (get_elf_backend_data (abfd)->may_use_rel_p)
	this_hdr->sh_entsize = bed->s->sizeof_rel;
      break;

     case SHT_GNU_versym:
      this_hdr->sh_entsize = sizeof (Elf_External_Versym);
      break;

     case SHT_GNU_verdef:
      this_hdr->sh_entsize = 0;
      /* objcopy or strip will copy over sh_info, but may not set
	 cverdefs.  The linker will set cverdefs, but sh_info will be
	 zero.  */
      if (this_hdr->sh_info == 0)
	this_hdr->sh_info = elf_tdata (abfd)->cverdefs;
      else
	BFD_ASSERT (elf_tdata (abfd)->cverdefs == 0
		    || this_hdr->sh_info == elf_tdata (abfd)->cverdefs);
      break;

    case SHT_GNU_verneed:
      this_hdr->sh_entsize = 0;
      /* objcopy or strip will copy over sh_info, but may not set
	 cverrefs.  The linker will set cverrefs, but sh_info will be
	 zero.  */
      if (this_hdr->sh_info == 0)
	this_hdr->sh_info = elf_tdata (abfd)->cverrefs;
      else
	BFD_ASSERT (elf_tdata (abfd)->cverrefs == 0
		    || this_hdr->sh_info == elf_tdata (abfd)->cverrefs);
      break;

    case SHT_GROUP:
      this_hdr->sh_entsize = GRP_ENTRY_SIZE;
      break;

    case SHT_GNU_HASH:
      this_hdr->sh_entsize = bed->s->arch_size == 64 ? 0 : 4;
      break;
    }

  if ((asect->flags & SEC_ALLOC) != 0)
    this_hdr->sh_flags |= SHF_ALLOC;
  if ((asect->flags & SEC_READONLY) == 0)
    this_hdr->sh_flags |= SHF_WRITE;
  if ((asect->flags & SEC_CODE) != 0)
    this_hdr->sh_flags |= SHF_EXECINSTR;
  if ((asect->flags & SEC_MERGE) != 0)
    {
      this_hdr->sh_flags |= SHF_MERGE;
      this_hdr->sh_entsize = asect->entsize;
      if ((asect->flags & SEC_STRINGS) != 0)
	this_hdr->sh_flags |= SHF_STRINGS;
    }
  if ((asect->flags & SEC_GROUP) == 0 && elf_group_name (asect) != NULL)
    this_hdr->sh_flags |= SHF_GROUP;
  if ((asect->flags & SEC_THREAD_LOCAL) != 0)
    {
      this_hdr->sh_flags |= SHF_TLS;
      if (asect->size == 0
	  && (asect->flags & SEC_HAS_CONTENTS) == 0)
	{
	  struct bfd_link_order *o = asect->map_tail.link_order;

	  this_hdr->sh_size = 0;
	  if (o != NULL)
	    {
	      this_hdr->sh_size = o->offset + o->size;
	      if (this_hdr->sh_size != 0)
		this_hdr->sh_type = SHT_NOBITS;
	    }
	}
    }
  if ((asect->flags & (SEC_GROUP | SEC_EXCLUDE)) == SEC_EXCLUDE)
    this_hdr->sh_flags |= SHF_EXCLUDE;

  /* If the section has relocs, set up a section header for the
     SHT_REL[A] section.  If two relocation sections are required for
     this section, it is up to the processor-specific back-end to
     create the other.  */
  if ((asect->flags & SEC_RELOC) != 0)
    {
      /* When doing a relocatable link, create both REL and RELA sections if
	 needed.  */
      if (arg->link_info
	  /* Do the normal setup if we wouldn't create any sections here.  */
	  && esd->rel.count + esd->rela.count > 0
	  && (arg->link_info->relocatable || arg->link_info->emitrelocations))
	{
	  if (esd->rel.count && esd->rel.hdr == NULL
	      && !_bfd_elf_init_reloc_shdr (abfd, &esd->rel, asect, FALSE))
	    {
	      arg->failed = TRUE;
	      return;
	    }
	  if (esd->rela.count && esd->rela.hdr == NULL
	      && !_bfd_elf_init_reloc_shdr (abfd, &esd->rela, asect, TRUE))
	    {
	      arg->failed = TRUE;
	      return;
	    }
	}
      else if (!_bfd_elf_init_reloc_shdr (abfd,
					  (asect->use_rela_p
					   ? &esd->rela : &esd->rel),
					  asect,
					  asect->use_rela_p))
	  arg->failed = TRUE;
    }

  /* Check for processor-specific section types.  */
  sh_type = this_hdr->sh_type;
  if (bed->elf_backend_fake_sections
      && !(*bed->elf_backend_fake_sections) (abfd, this_hdr, asect))
    arg->failed = TRUE;

  if (sh_type == SHT_NOBITS && asect->size != 0)
    {
      /* Don't change the header type from NOBITS if we are being
	 called for objcopy --only-keep-debug.  */
      this_hdr->sh_type = sh_type;
    }
}

/* Fill in the contents of a SHT_GROUP section.  Called from
   _bfd_elf_compute_section_file_positions for gas, objcopy, and
   when ELF targets use the generic linker, ld.  Called for ld -r
   from bfd_elf_final_link.  */

void
bfd_elf_set_group_contents (bfd *abfd, asection *sec, void *failedptrarg)
{
  bfd_boolean *failedptr = (bfd_boolean *) failedptrarg;
  asection *elt, *first;
  unsigned char *loc;
  bfd_boolean gas;

  /* Ignore linker created group section.  See elfNN_ia64_object_p in
     elfxx-ia64.c.  */
  if (((sec->flags & (SEC_GROUP | SEC_LINKER_CREATED)) != SEC_GROUP)
      || *failedptr)
    return;

  if (elf_section_data (sec)->this_hdr.sh_info == 0)
    {
      unsigned long symindx = 0;

      /* elf_group_id will have been set up by objcopy and the
	 generic linker.  */
      if (elf_group_id (sec) != NULL)
	symindx = elf_group_id (sec)->udata.i;

      if (symindx == 0)
	{
	  /* If called from the assembler, swap_out_syms will have set up
	     elf_section_syms.  */
	  BFD_ASSERT (elf_section_syms (abfd) != NULL);
	  symindx = elf_section_syms (abfd)[sec->index]->udata.i;
	}
      elf_section_data (sec)->this_hdr.sh_info = symindx;
    }
  else if (elf_section_data (sec)->this_hdr.sh_info == (unsigned int) -2)
    {
      /* The ELF backend linker sets sh_info to -2 when the group
	 signature symbol is global, and thus the index can't be
	 set until all local symbols are output.  */
      asection *igroup = elf_sec_group (elf_next_in_group (sec));
      struct bfd_elf_section_data *sec_data = elf_section_data (igroup);
      unsigned long symndx = sec_data->this_hdr.sh_info;
      unsigned long extsymoff = 0;
      struct elf_link_hash_entry *h;

      if (!elf_bad_symtab (igroup->owner))
	{
	  Elf_Internal_Shdr *symtab_hdr;

	  symtab_hdr = &elf_tdata (igroup->owner)->symtab_hdr;
	  extsymoff = symtab_hdr->sh_info;
	}
      h = elf_sym_hashes (igroup->owner)[symndx - extsymoff];
      while (h->root.type == bfd_link_hash_indirect
	     || h->root.type == bfd_link_hash_warning)
	h = (struct elf_link_hash_entry *) h->root.u.i.link;

      elf_section_data (sec)->this_hdr.sh_info = h->indx;
    }

  /* The contents won't be allocated for "ld -r" or objcopy.  */
  gas = TRUE;
  if (sec->contents == NULL)
    {
      gas = FALSE;
      sec->contents = (unsigned char *) bfd_alloc (abfd, sec->size);

      /* Arrange for the section to be written out.  */
      elf_section_data (sec)->this_hdr.contents = sec->contents;
      if (sec->contents == NULL)
	{
	  *failedptr = TRUE;
	  return;
	}
    }

  loc = sec->contents + sec->size;

  /* Get the pointer to the first section in the group that gas
     squirreled away here.  objcopy arranges for this to be set to the
     start of the input section group.  */
  first = elt = elf_next_in_group (sec);

  /* First element is a flag word.  Rest of section is elf section
     indices for all the sections of the group.  Write them backwards
     just to keep the group in the same order as given in .section
     directives, not that it matters.  */
  while (elt != NULL)
    {
      asection *s;

      s = elt;
      if (!gas)
	s = s->output_section;
      if (s != NULL
	  && !bfd_is_abs_section (s))
	{
	  unsigned int idx = elf_section_data (s)->this_idx;

	  loc -= 4;
	  H_PUT_32 (abfd, idx, loc);
	}
      elt = elf_next_in_group (elt);
      if (elt == first)
	break;
    }

  if ((loc -= 4) != sec->contents)
    abort ();

  H_PUT_32 (abfd, sec->flags & SEC_LINK_ONCE ? GRP_COMDAT : 0, loc);
}

/* Assign all ELF section numbers.  The dummy first section is handled here
   too.  The link/info pointers for the standard section types are filled
   in here too, while we're at it.  */

static bfd_boolean
assign_section_numbers (bfd *abfd, struct bfd_link_info *link_info)
{
  struct elf_obj_tdata *t = elf_tdata (abfd);
  asection *sec;
  unsigned int section_number, secn;
  Elf_Internal_Shdr **i_shdrp;
  struct bfd_elf_section_data *d;
  bfd_boolean need_symtab;

  section_number = 1;

  _bfd_elf_strtab_clear_all_refs (elf_shstrtab (abfd));

  /* SHT_GROUP sections are in relocatable files only.  */
  if (link_info == NULL || link_info->relocatable)
    {
      /* Put SHT_GROUP sections first.  */
      for (sec = abfd->sections; sec != NULL; sec = sec->next)
	{
	  d = elf_section_data (sec);

	  if (d->this_hdr.sh_type == SHT_GROUP)
	    {
	      if (sec->flags & SEC_LINKER_CREATED)
		{
		  /* Remove the linker created SHT_GROUP sections.  */
		  bfd_section_list_remove (abfd, sec);
		  abfd->section_count--;
		}
	      else
		d->this_idx = section_number++;
	    }
	}
    }

  for (sec = abfd->sections; sec; sec = sec->next)
    {
      d = elf_section_data (sec);

      if (d->this_hdr.sh_type != SHT_GROUP)
	d->this_idx = section_number++;
      _bfd_elf_strtab_addref (elf_shstrtab (abfd), d->this_hdr.sh_name);
      if (d->rel.hdr)
	{
	  d->rel.idx = section_number++;
	  _bfd_elf_strtab_addref (elf_shstrtab (abfd), d->rel.hdr->sh_name);
	}
      else
	d->rel.idx = 0;

      if (d->rela.hdr)
	{
	  d->rela.idx = section_number++;
	  _bfd_elf_strtab_addref (elf_shstrtab (abfd), d->rela.hdr->sh_name);
	}
      else
	d->rela.idx = 0;
    }

  elf_shstrtab_sec (abfd) = section_number++;
  _bfd_elf_strtab_addref (elf_shstrtab (abfd), t->shstrtab_hdr.sh_name);
  elf_elfheader (abfd)->e_shstrndx = elf_shstrtab_sec (abfd);

  need_symtab = (bfd_get_symcount (abfd) > 0
		|| (link_info == NULL
		    && ((abfd->flags & (EXEC_P | DYNAMIC | HAS_RELOC))
			== HAS_RELOC)));
  if (need_symtab)
    {
      elf_onesymtab (abfd) = section_number++;
      _bfd_elf_strtab_addref (elf_shstrtab (abfd), t->symtab_hdr.sh_name);
      if (section_number > ((SHN_LORESERVE - 2) & 0xFFFF))
	{
	  elf_symtab_shndx (abfd) = section_number++;
	  t->symtab_shndx_hdr.sh_name
	    = (unsigned int) _bfd_elf_strtab_add (elf_shstrtab (abfd),
						  ".symtab_shndx", FALSE);
	  if (t->symtab_shndx_hdr.sh_name == (unsigned int) -1)
	    return FALSE;
	}
      elf_strtab_sec (abfd) = section_number++;
      _bfd_elf_strtab_addref (elf_shstrtab (abfd), t->strtab_hdr.sh_name);
    }

  if (section_number >= SHN_LORESERVE)
    {
      _bfd_error_handler (_("%B: too many sections: %u"),
			  abfd, section_number);
      return FALSE;
    }

  _bfd_elf_strtab_finalize (elf_shstrtab (abfd));
  t->shstrtab_hdr.sh_size = _bfd_elf_strtab_size (elf_shstrtab (abfd));

  elf_numsections (abfd) = section_number;
  elf_elfheader (abfd)->e_shnum = section_number;

  /* Set up the list of section header pointers, in agreement with the
     indices.  */
  i_shdrp = (Elf_Internal_Shdr **) bfd_zalloc2 (abfd, section_number,
                                                sizeof (Elf_Internal_Shdr *));
  if (i_shdrp == NULL)
    return FALSE;

  i_shdrp[0] = (Elf_Internal_Shdr *) bfd_zalloc (abfd,
                                                 sizeof (Elf_Internal_Shdr));
  if (i_shdrp[0] == NULL)
    {
      bfd_release (abfd, i_shdrp);
      return FALSE;
    }

  elf_elfsections (abfd) = i_shdrp;

  i_shdrp[elf_shstrtab_sec (abfd)] = &t->shstrtab_hdr;
  if (need_symtab)
    {
      i_shdrp[elf_onesymtab (abfd)] = &t->symtab_hdr;
      if (elf_numsections (abfd) > (SHN_LORESERVE & 0xFFFF))
	{
	  i_shdrp[elf_symtab_shndx (abfd)] = &t->symtab_shndx_hdr;
	  t->symtab_shndx_hdr.sh_link = elf_onesymtab (abfd);
	}
      i_shdrp[elf_strtab_sec (abfd)] = &t->strtab_hdr;
      t->symtab_hdr.sh_link = elf_strtab_sec (abfd);
    }

  for (sec = abfd->sections; sec; sec = sec->next)
    {
      asection *s;
      const char *name;

      d = elf_section_data (sec);

      i_shdrp[d->this_idx] = &d->this_hdr;
      if (d->rel.idx != 0)
	i_shdrp[d->rel.idx] = d->rel.hdr;
      if (d->rela.idx != 0)
	i_shdrp[d->rela.idx] = d->rela.hdr;

      /* Fill in the sh_link and sh_info fields while we're at it.  */

      /* sh_link of a reloc section is the section index of the symbol
	 table.  sh_info is the section index of the section to which
	 the relocation entries apply.  */
      if (d->rel.idx != 0)
	{
	  d->rel.hdr->sh_link = elf_onesymtab (abfd);
	  d->rel.hdr->sh_info = d->this_idx;
	  d->rel.hdr->sh_flags |= SHF_INFO_LINK;
	}
      if (d->rela.idx != 0)
	{
	  d->rela.hdr->sh_link = elf_onesymtab (abfd);
	  d->rela.hdr->sh_info = d->this_idx;
	  d->rela.hdr->sh_flags |= SHF_INFO_LINK;
	}

      /* We need to set up sh_link for SHF_LINK_ORDER.  */
      if ((d->this_hdr.sh_flags & SHF_LINK_ORDER) != 0)
	{
	  s = elf_linked_to_section (sec);
	  if (s)
	    {
	      /* elf_linked_to_section points to the input section.  */
	      if (link_info != NULL)
		{
		  /* Check discarded linkonce section.  */
		  if (discarded_section (s))
		    {
		      asection *kept;
		      (*_bfd_error_handler)
			(_("%B: sh_link of section `%A' points to discarded section `%A' of `%B'"),
			 abfd, d->this_hdr.bfd_section,
			 s, s->owner);
		      /* Point to the kept section if it has the same
			 size as the discarded one.  */
		      kept = _bfd_elf_check_kept_section (s, link_info);
		      if (kept == NULL)
			{
			  bfd_set_error (bfd_error_bad_value);
			  return FALSE;
			}
		      s = kept;
		    }

		  s = s->output_section;
		  BFD_ASSERT (s != NULL);
		}
	      else
		{
		  /* Handle objcopy. */
		  if (s->output_section == NULL)
		    {
		      (*_bfd_error_handler)
			(_("%B: sh_link of section `%A' points to removed section `%A' of `%B'"),
			 abfd, d->this_hdr.bfd_section, s, s->owner);
		      bfd_set_error (bfd_error_bad_value);
		      return FALSE;
		    }
		  s = s->output_section;
		}
	      d->this_hdr.sh_link = elf_section_data (s)->this_idx;
	    }
	  else
	    {
	      /* PR 290:
		 The Intel C compiler generates SHT_IA_64_UNWIND with
		 SHF_LINK_ORDER.  But it doesn't set the sh_link or
		 sh_info fields.  Hence we could get the situation
		 where s is NULL.  */
	      const struct elf_backend_data *bed
		= get_elf_backend_data (abfd);
	      if (bed->link_order_error_handler)
		bed->link_order_error_handler
		  (_("%B: warning: sh_link not set for section `%A'"),
		   abfd, sec);
	    }
	}

      switch (d->this_hdr.sh_type)
	{
	case SHT_REL:
	case SHT_RELA:
	  /* A reloc section which we are treating as a normal BFD
	     section.  sh_link is the section index of the symbol
	     table.  sh_info is the section index of the section to
	     which the relocation entries apply.  We assume that an
	     allocated reloc section uses the dynamic symbol table.
	     FIXME: How can we be sure?  */
	  s = bfd_get_section_by_name (abfd, ".dynsym");
	  if (s != NULL)
	    d->this_hdr.sh_link = elf_section_data (s)->this_idx;

	  /* We look up the section the relocs apply to by name.  */
	  name = sec->name;
	  if (d->this_hdr.sh_type == SHT_REL)
	    name += 4;
	  else
	    name += 5;
	  s = bfd_get_section_by_name (abfd, name);
	  if (s != NULL)
	    {
	      d->this_hdr.sh_info = elf_section_data (s)->this_idx;
	      d->this_hdr.sh_flags |= SHF_INFO_LINK;
	    }
	  break;

	case SHT_STRTAB:
	  /* We assume that a section named .stab*str is a stabs
	     string section.  We look for a section with the same name
	     but without the trailing ``str'', and set its sh_link
	     field to point to this section.  */
	  if (CONST_STRNEQ (sec->name, ".stab")
	      && strcmp (sec->name + strlen (sec->name) - 3, "str") == 0)
	    {
	      size_t len;
	      char *alc;

	      len = strlen (sec->name);
	      alc = (char *) bfd_malloc (len - 2);
	      if (alc == NULL)
		return FALSE;
	      memcpy (alc, sec->name, len - 3);
	      alc[len - 3] = '\0';
	      s = bfd_get_section_by_name (abfd, alc);
	      free (alc);
	      if (s != NULL)
		{
		  elf_section_data (s)->this_hdr.sh_link = d->this_idx;

		  /* This is a .stab section.  */
		  if (elf_section_data (s)->this_hdr.sh_entsize == 0)
		    elf_section_data (s)->this_hdr.sh_entsize
		      = 4 + 2 * bfd_get_arch_size (abfd) / 8;
		}
	    }
	  break;

	case SHT_DYNAMIC:
	case SHT_DYNSYM:
	case SHT_GNU_verneed:
	case SHT_GNU_verdef:
	  /* sh_link is the section header index of the string table
	     used for the dynamic entries, or the symbol table, or the
	     version strings.  */
	  s = bfd_get_section_by_name (abfd, ".dynstr");
	  if (s != NULL)
	    d->this_hdr.sh_link = elf_section_data (s)->this_idx;
	  break;

	case SHT_GNU_LIBLIST:
	  /* sh_link is the section header index of the prelink library
	     list used for the dynamic entries, or the symbol table, or
	     the version strings.  */
	  s = bfd_get_section_by_name (abfd, (sec->flags & SEC_ALLOC)
					     ? ".dynstr" : ".gnu.libstr");
	  if (s != NULL)
	    d->this_hdr.sh_link = elf_section_data (s)->this_idx;
	  break;

	case SHT_HASH:
	case SHT_GNU_HASH:
	case SHT_GNU_versym:
	  /* sh_link is the section header index of the symbol table
	     this hash table or version table is for.  */
	  s = bfd_get_section_by_name (abfd, ".dynsym");
	  if (s != NULL)
	    d->this_hdr.sh_link = elf_section_data (s)->this_idx;
	  break;

	case SHT_GROUP:
	  d->this_hdr.sh_link = elf_onesymtab (abfd);
	}
    }

  for (secn = 1; secn < section_number; ++secn)
    if (i_shdrp[secn] == NULL)
      i_shdrp[secn] = i_shdrp[0];
    else
      i_shdrp[secn]->sh_name = _bfd_elf_strtab_offset (elf_shstrtab (abfd),
						       i_shdrp[secn]->sh_name);
  return TRUE;
}

static bfd_boolean
sym_is_global (bfd *abfd, asymbol *sym)
{
  /* If the backend has a special mapping, use it.  */
  const struct elf_backend_data *bed = get_elf_backend_data (abfd);
  if (bed->elf_backend_sym_is_global)
    return (*bed->elf_backend_sym_is_global) (abfd, sym);

  return ((sym->flags & (BSF_GLOBAL
			 | BSF_WEAK
			 | BSF_SECONDARY
			 | BSF_GNU_UNIQUE)) != 0
	  || bfd_is_und_section (bfd_get_section (sym))
	  || bfd_is_com_section (bfd_get_section (sym)));
}

/* Don't output section symbols for sections that are not going to be
   output, that are duplicates or there is no BFD section.  */

static bfd_boolean
ignore_section_sym (bfd *abfd, asymbol *sym)
{
  elf_symbol_type *type_ptr;

  if ((sym->flags & BSF_SECTION_SYM) == 0)
    return FALSE;

  type_ptr = elf_symbol_from (abfd, sym);
  return ((type_ptr != NULL
	   && type_ptr->internal_elf_sym.st_shndx != 0
	   && bfd_is_abs_section (sym->section))
	  || !(sym->section->owner == abfd
	       || (sym->section->output_section->owner == abfd
		   && sym->section->output_offset == 0)
	       || bfd_is_abs_section (sym->section)));
}

/* Map symbol from it's internal number to the external number, moving
   all local symbols to be at the head of the list.  */

static bfd_boolean
elf_map_symbols (bfd *abfd, unsigned int *pnum_locals)
{
  unsigned int symcount = bfd_get_symcount (abfd);
  asymbol **syms = bfd_get_outsymbols (abfd);
  asymbol **sect_syms;
  unsigned int num_locals = 0;
  unsigned int num_globals = 0;
  unsigned int num_locals2 = 0;
  unsigned int num_globals2 = 0;
  int max_index = 0;
  unsigned int idx;
  asection *asect;
  asymbol **new_syms;

#ifdef DEBUG
  fprintf (stderr, "elf_map_symbols\n");
  fflush (stderr);
#endif

  for (asect = abfd->sections; asect; asect = asect->next)
    {
      if (max_index < asect->index)
	max_index = asect->index;
    }

  max_index++;
  sect_syms = (asymbol **) bfd_zalloc2 (abfd, max_index, sizeof (asymbol *));
  if (sect_syms == NULL)
    return FALSE;
  elf_section_syms (abfd) = sect_syms;
  elf_num_section_syms (abfd) = max_index;

  /* Init sect_syms entries for any section symbols we have already
     decided to output.  */
  for (idx = 0; idx < symcount; idx++)
    {
      asymbol *sym = syms[idx];

      if ((sym->flags & BSF_SECTION_SYM) != 0
	  && sym->value == 0
	  && !ignore_section_sym (abfd, sym)
	  && !bfd_is_abs_section (sym->section))
	{
	  asection *sec = sym->section;

	  if (sec->owner != abfd)
	    sec = sec->output_section;

	  sect_syms[sec->index] = syms[idx];
	}
    }

  /* Classify all of the symbols.  */
  for (idx = 0; idx < symcount; idx++)
    {
      if (sym_is_global (abfd, syms[idx]))
	num_globals++;
      else if (!ignore_section_sym (abfd, syms[idx]))
	num_locals++;
    }

  /* We will be adding a section symbol for each normal BFD section.  Most
     sections will already have a section symbol in outsymbols, but
     eg. SHT_GROUP sections will not, and we need the section symbol mapped
     at least in that case.  */
  for (asect = abfd->sections; asect; asect = asect->next)
    {
      if (sect_syms[asect->index] == NULL)
	{
	  if (!sym_is_global (abfd, asect->symbol))
	    num_locals++;
	  else
	    num_globals++;
	}
    }

  /* Now sort the symbols so the local symbols are first.  */
  new_syms = (asymbol **) bfd_alloc2 (abfd, num_locals + num_globals,
                                      sizeof (asymbol *));

  if (new_syms == NULL)
    return FALSE;

  for (idx = 0; idx < symcount; idx++)
    {
      asymbol *sym = syms[idx];
      unsigned int i;

      if (sym_is_global (abfd, sym))
	i = num_locals + num_globals2++;
      else if (!ignore_section_sym (abfd, sym))
	i = num_locals2++;
      else
	continue;
      new_syms[i] = sym;
      sym->udata.i = i + 1;
    }
  for (asect = abfd->sections; asect; asect = asect->next)
    {
      if (sect_syms[asect->index] == NULL)
	{
	  asymbol *sym = asect->symbol;
	  unsigned int i;

	  sect_syms[asect->index] = sym;
	  if (!sym_is_global (abfd, sym))
	    i = num_locals2++;
	  else
	    i = num_locals + num_globals2++;
	  new_syms[i] = sym;
	  sym->udata.i = i + 1;
	}
    }

  bfd_set_symtab (abfd, new_syms, num_locals + num_globals);

  *pnum_locals = num_locals;
  return TRUE;
}

/* Align to the maximum file alignment that could be required for any
   ELF data structure.  */

static inline file_ptr
align_file_position (file_ptr off, int align)
{
  return (off + align - 1) & ~(align - 1);
}

/* Assign a file position to a section, optionally aligning to the
   required section alignment.  */

file_ptr
_bfd_elf_assign_file_position_for_section (Elf_Internal_Shdr *i_shdrp,
					   file_ptr offset,
					   bfd_boolean align)
{
  if (align && i_shdrp->sh_addralign > 1)
    offset = BFD_ALIGN (offset, i_shdrp->sh_addralign);
  i_shdrp->sh_offset = offset;
  if (i_shdrp->bfd_section != NULL)
    i_shdrp->bfd_section->filepos = offset;
  if (i_shdrp->sh_type != SHT_NOBITS)
    offset += i_shdrp->sh_size;
  return offset;
}

/* Compute the file positions we are going to put the sections at, and
   otherwise prepare to begin writing out the ELF file.  If LINK_INFO
   is not NULL, this is being called by the ELF backend linker.  */

bfd_boolean
_bfd_elf_compute_section_file_positions (bfd *abfd,
					 struct bfd_link_info *link_info)
{
  const struct elf_backend_data *bed = get_elf_backend_data (abfd);
  struct fake_section_arg fsargs;
  bfd_boolean failed;
  struct bfd_strtab_hash *strtab = NULL;
  Elf_Internal_Shdr *shstrtab_hdr;
  bfd_boolean need_symtab;

  if (abfd->output_has_begun)
    return TRUE;

  /* Do any elf backend specific processing first.  */
  if (bed->elf_backend_begin_write_processing)
    (*bed->elf_backend_begin_write_processing) (abfd, link_info);

  if (! prep_headers (abfd))
    return FALSE;

  /* Post process the headers if necessary.  */
  (*bed->elf_backend_post_process_headers) (abfd, link_info);

  fsargs.failed = FALSE;
  fsargs.link_info = link_info;
  bfd_map_over_sections (abfd, elf_fake_sections, &fsargs);
  if (fsargs.failed)
    return FALSE;

  if (!assign_section_numbers (abfd, link_info))
    return FALSE;

  /* The backend linker builds symbol table information itself.  */
  need_symtab = (link_info == NULL
		 && (bfd_get_symcount (abfd) > 0
		     || ((abfd->flags & (EXEC_P | DYNAMIC | HAS_RELOC))
			 == HAS_RELOC)));
  if (need_symtab)
    {
      /* Non-zero if doing a relocatable link.  */
      int relocatable_p = ! (abfd->flags & (EXEC_P | DYNAMIC));

      if (! swap_out_syms (abfd, &strtab, relocatable_p))
	return FALSE;
    }

  failed = FALSE;
  if (link_info == NULL)
    {
      bfd_map_over_sections (abfd, bfd_elf_set_group_contents, &failed);
      if (failed)
	return FALSE;
    }

  shstrtab_hdr = &elf_tdata (abfd)->shstrtab_hdr;
  /* sh_name was set in prep_headers.  */
  shstrtab_hdr->sh_type = SHT_STRTAB;
  shstrtab_hdr->sh_flags = 0;
  shstrtab_hdr->sh_addr = 0;
  shstrtab_hdr->sh_size = _bfd_elf_strtab_size (elf_shstrtab (abfd));
  shstrtab_hdr->sh_entsize = 0;
  shstrtab_hdr->sh_link = 0;
  shstrtab_hdr->sh_info = 0;
  /* sh_offset is set in assign_file_positions_except_relocs.  */
  shstrtab_hdr->sh_addralign = 1;

  if (!assign_file_positions_except_relocs (abfd, link_info))
    return FALSE;

  if (need_symtab)
    {
      file_ptr off;
      Elf_Internal_Shdr *hdr;

      off = elf_next_file_pos (abfd);

      hdr = &elf_tdata (abfd)->symtab_hdr;
      off = _bfd_elf_assign_file_position_for_section (hdr, off, TRUE);

      hdr = &elf_tdata (abfd)->symtab_shndx_hdr;
      if (hdr->sh_size != 0)
	off = _bfd_elf_assign_file_position_for_section (hdr, off, TRUE);

      hdr = &elf_tdata (abfd)->strtab_hdr;
      off = _bfd_elf_assign_file_position_for_section (hdr, off, TRUE);

      elf_next_file_pos (abfd) = off;

      /* Now that we know where the .strtab section goes, write it
	 out.  */
      if (bfd_seek (abfd, hdr->sh_offset, SEEK_SET) != 0
	  || ! _bfd_stringtab_emit (abfd, strtab))
	return FALSE;
      _bfd_stringtab_free (strtab);
    }

  abfd->output_has_begun = TRUE;

  return TRUE;
}

/* Make an initial estimate of the size of the program header.  If we
   get the number wrong here, we'll redo section placement.  */

static bfd_size_type
get_program_header_size (bfd *abfd, struct bfd_link_info *info)
{
  size_t segs;
  asection *s;
  const struct elf_backend_data *bed;

  /* Assume we will need exactly two PT_LOAD segments: one for text
     and one for data.  */
  segs = 2;

  s = bfd_get_section_by_name (abfd, ".interp");
  if (s != NULL && (s->flags & SEC_LOAD) != 0)
    {
      /* If we have a loadable interpreter section, we need a
	 PT_INTERP segment.  In this case, assume we also need a
	 PT_PHDR segment, although that may not be true for all
	 targets.  */
      segs += 2;
    }

  if (bfd_get_section_by_name (abfd, ".dynamic") != NULL)
    {
      /* We need a PT_DYNAMIC segment.  */
      ++segs;
    }

  if (info != NULL && info->relro)
    {
      /* We need a PT_GNU_RELRO segment.  */
      ++segs;
    }

  if (elf_eh_frame_hdr (abfd))
    {
      /* We need a PT_GNU_EH_FRAME segment.  */
      ++segs;
    }

  if (elf_stack_flags (abfd))
    {
      /* We need a PT_GNU_STACK segment.  */
      ++segs;
    }

  for (s = abfd->sections; s != NULL; s = s->next)
    {
      if ((s->flags & SEC_LOAD) != 0
	  && CONST_STRNEQ (s->name, ".note"))
	{
	  /* We need a PT_NOTE segment.  */
	  ++segs;
	  /* Try to create just one PT_NOTE segment
	     for all adjacent loadable .note* sections.
	     gABI requires that within a PT_NOTE segment
	     (and also inside of each SHT_NOTE section)
	     each note is padded to a multiple of 4 size,
	     so we check whether the sections are correctly
	     aligned.  */
	  if (s->alignment_power == 2)
	    while (s->next != NULL
		   && s->next->alignment_power == 2
		   && (s->next->flags & SEC_LOAD) != 0
		   && CONST_STRNEQ (s->next->name, ".note"))
	      s = s->next;
	}
    }

  for (s = abfd->sections; s != NULL; s = s->next)
    {
      if (s->flags & SEC_THREAD_LOCAL)
	{
	  /* We need a PT_TLS segment.  */
	  ++segs;
	  break;
	}
    }

  /* Check to see if we need a PT_GNU_SHR segment for sharable data
     sections.  */
  for (s = abfd->sections; s != NULL; s = s->next)
    {
      if ((elf_section_flags (s) & SHF_GNU_SHARABLE) != 0
	  && elf_section_type (s) == SHT_PROGBITS)
	{
	  /* We need a PT_GNU_SHR segment.  */
	  ++segs;
	  break;
	}
    }

  /* Check to see if we need a PT_GNU_SHR segment for sharable bss
     sections.  */
  for (s = abfd->sections; s != NULL; s = s->next)
    {
      if ((elf_section_flags (s) & SHF_GNU_SHARABLE) != 0
	  && elf_section_type (s) == SHT_NOBITS)
	{
	  /* We need a PT_GNU_SHR segment.  */
	  ++segs;
	  break;
	}
    }

  /* Let the backend count up any program headers it might need.  */
  bed = get_elf_backend_data (abfd);
  if (bed->elf_backend_additional_program_headers)
    {
      int a;

      a = (*bed->elf_backend_additional_program_headers) (abfd, info);
      if (a == -1)
	abort ();
      segs += a;
    }

  return segs * bed->s->sizeof_phdr;
}

/* Find the segment that contains the output_section of section.  */

Elf_Internal_Phdr *
_bfd_elf_find_segment_containing_section (bfd * abfd, asection * section)
{
  struct elf_segment_map *m;
  Elf_Internal_Phdr *p;

  for (m = elf_seg_map (abfd), p = elf_tdata (abfd)->phdr;
       m != NULL;
       m = m->next, p++)
    {
      int i;

      for (i = m->count - 1; i >= 0; i--)
	if (m->sections[i] == section)
	  return p;
    }

  return NULL;
}

/* Create a mapping from a set of sections to a program segment.  */

static struct elf_segment_map *
make_mapping (bfd *abfd,
	      asection **sections,
	      unsigned int from,
	      unsigned int to,
	      bfd_boolean phdr)
{
  struct elf_segment_map *m;
  unsigned int i;
  asection **hdrpp;
  bfd_size_type amt;

  amt = sizeof (struct elf_segment_map);
  amt += (to - from - 1) * sizeof (asection *);
  m = (struct elf_segment_map *) bfd_zalloc (abfd, amt);
  if (m == NULL)
    return NULL;
  m->next = NULL;
  m->p_type = PT_LOAD;
  for (i = from, hdrpp = sections + from; i < to; i++, hdrpp++)
    m->sections[i - from] = *hdrpp;
  m->count = to - from;

  if (from == 0 && phdr)
    {
      /* Include the headers in the first PT_LOAD segment.  */
      m->includes_filehdr = 1;
      m->includes_phdrs = 1;
    }

  return m;
}

/* Create the PT_DYNAMIC segment, which includes DYNSEC.  Returns NULL
   on failure.  */

struct elf_segment_map *
_bfd_elf_make_dynamic_segment (bfd *abfd, asection *dynsec)
{
  struct elf_segment_map *m;

  m = (struct elf_segment_map *) bfd_zalloc (abfd,
                                             sizeof (struct elf_segment_map));
  if (m == NULL)
    return NULL;
  m->next = NULL;
  m->p_type = PT_DYNAMIC;
  m->count = 1;
  m->sections[0] = dynsec;

  return m;
}

/* Possibly add or remove segments from the segment map.  */

static bfd_boolean
elf_modify_segment_map (bfd *abfd,
			struct bfd_link_info *info,
			bfd_boolean remove_empty_load)
{
  struct elf_segment_map **m;
  const struct elf_backend_data *bed;

  /* The placement algorithm assumes that non allocated sections are
     not in PT_LOAD segments.  We ensure this here by removing such
     sections from the segment map.  We also remove excluded
     sections.  Finally, any PT_LOAD segment without sections is
     removed.  */
  m = &elf_seg_map (abfd);
  while (*m)
    {
      unsigned int i, new_count;

      for (new_count = 0, i = 0; i < (*m)->count; i++)
	{
	  if (((*m)->sections[i]->flags & SEC_EXCLUDE) == 0
	      && (((*m)->sections[i]->flags & SEC_ALLOC) != 0
		  || (*m)->p_type != PT_LOAD))
	    {
	      (*m)->sections[new_count] = (*m)->sections[i];
	      new_count++;
	    }
	}
      (*m)->count = new_count;

      if (remove_empty_load && (*m)->p_type == PT_LOAD && (*m)->count == 0)
	*m = (*m)->next;
      else
	m = &(*m)->next;
    }

  bed = get_elf_backend_data (abfd);
  if (bed->elf_backend_modify_segment_map != NULL)
    {
      if (!(*bed->elf_backend_modify_segment_map) (abfd, info))
	return FALSE;
    }

  return TRUE;
}

/* Set up a mapping from BFD sections to program segments.  */

bfd_boolean
_bfd_elf_map_sections_to_segments (bfd *abfd, struct bfd_link_info *info)
{
  unsigned int count;
  struct elf_segment_map *m;
  asection **sections = NULL;
  const struct elf_backend_data *bed = get_elf_backend_data (abfd);
  bfd_boolean no_user_phdrs;

  no_user_phdrs = elf_seg_map (abfd) == NULL;

  if (info != NULL)
    info->user_phdrs = !no_user_phdrs;

  if (no_user_phdrs && bfd_count_sections (abfd) != 0)
    {
      asection *s;
      unsigned int i;
      struct elf_segment_map *mfirst;
      struct elf_segment_map **pm;
      asection *last_hdr;
      bfd_vma last_size;
      unsigned int phdr_index;
      bfd_vma maxpagesize;
      asection **hdrpp;
      bfd_boolean phdr_in_segment = TRUE;
      bfd_boolean writable;
      int tls_count = 0;
      int sharable_data_count = 0, sharable_bss_count = 0;
      asection *first_sharable_data = NULL, *first_sharable_bss = NULL;
      asection *first_tls = NULL;
      asection *dynsec, *eh_frame_hdr;
      bfd_size_type amt;
      bfd_vma addr_mask, wrap_to = 0;

      /* Select the allocated sections, and sort them.  */

      sections = (asection **) bfd_malloc2 (bfd_count_sections (abfd),
                                            sizeof (asection *));
      if (sections == NULL)
	goto error_return;

      /* Calculate top address, avoiding undefined behaviour of shift
	 left operator when shift count is equal to size of type
	 being shifted.  */
      addr_mask = ((bfd_vma) 1 << (bfd_arch_bits_per_address (abfd) - 1)) - 1;
      addr_mask = (addr_mask << 1) + 1;

      i = 0;
      for (s = abfd->sections; s != NULL; s = s->next)
	{
	  if ((s->flags & SEC_ALLOC) != 0)
	    {
	      sections[i] = s;
	      ++i;
	      /* A wrapping section potentially clashes with header.  */
	      if (((s->lma + s->size) & addr_mask) < (s->lma & addr_mask))
		wrap_to = (s->lma + s->size) & addr_mask;
	    }
	}
      BFD_ASSERT (i <= bfd_count_sections (abfd));
      count = i;

      qsort (sections, (size_t) count, sizeof (asection *), elf_sort_sections);

      /* Build the mapping.  */

      mfirst = NULL;
      pm = &mfirst;

      /* If we have a .interp section, then create a PT_PHDR segment for
	 the program headers and a PT_INTERP segment for the .interp
	 section.  */
      s = bfd_get_section_by_name (abfd, ".interp");
      if (s != NULL && (s->flags & SEC_LOAD) != 0)
	{
	  amt = sizeof (struct elf_segment_map);
	  m = (struct elf_segment_map *) bfd_zalloc (abfd, amt);
	  if (m == NULL)
	    goto error_return;
	  m->next = NULL;
	  m->p_type = PT_PHDR;
	  /* FIXME: UnixWare and Solaris set PF_X, Irix 5 does not.  */
	  m->p_flags = PF_R | PF_X;
	  m->p_flags_valid = 1;
	  m->includes_phdrs = 1;

	  *pm = m;
	  pm = &m->next;

	  amt = sizeof (struct elf_segment_map);
	  m = (struct elf_segment_map *) bfd_zalloc (abfd, amt);
	  if (m == NULL)
	    goto error_return;
	  m->next = NULL;
	  m->p_type = PT_INTERP;
	  m->count = 1;
	  m->sections[0] = s;

	  *pm = m;
	  pm = &m->next;
	}

      /* Look through the sections.  We put sections in the same program
	 segment when the start of the second section can be placed within
	 a few bytes of the end of the first section.  */
      last_hdr = NULL;
      last_size = 0;
      phdr_index = 0;
      maxpagesize = bed->maxpagesize;
      writable = FALSE;
      dynsec = bfd_get_section_by_name (abfd, ".dynamic");
      if (dynsec != NULL
	  && (dynsec->flags & SEC_LOAD) == 0)
	dynsec = NULL;

      /* Deal with -Ttext or something similar such that the first section
	 is not adjacent to the program headers.  This is an
	 approximation, since at this point we don't know exactly how many
	 program headers we will need.  */
      if (count > 0)
	{
	  bfd_size_type phdr_size = elf_program_header_size (abfd);

	  if (phdr_size == (bfd_size_type) -1)
	    phdr_size = get_program_header_size (abfd, info);
	  phdr_size += bed->s->sizeof_ehdr;
	  if ((abfd->flags & D_PAGED) == 0
	      || (sections[0]->lma & addr_mask) < phdr_size
	      || ((sections[0]->lma & addr_mask) % maxpagesize
		  < phdr_size % maxpagesize)
	      || (sections[0]->lma & addr_mask & -maxpagesize) < wrap_to)
	    phdr_in_segment = FALSE;
	}

      for (i = 0, hdrpp = sections; i < count; i++, hdrpp++)
	{
	  asection *hdr;
	  bfd_boolean new_segment;

	  hdr = *hdrpp;

	  /* See if this section and the last one will fit in the same
	     segment.  */

	  if (last_hdr == NULL)
	    {
	      /* If we don't have a segment yet, then we don't need a new
		 one (we build the last one after this loop).  */
	      new_segment = FALSE;
	    }
	  else if (last_hdr->lma - last_hdr->vma != hdr->lma - hdr->vma)
	    {
	      /* If this section has a different relation between the
		 virtual address and the load address, then we need a new
		 segment.  */
	      new_segment = TRUE;
	    }
	  else if (hdr->lma < last_hdr->lma + last_size
		   || last_hdr->lma + last_size < last_hdr->lma)
	    {
	      /* If this section has a load address that makes it overlap
		 the previous section, then we need a new segment.  */
	      new_segment = TRUE;
	    }
	  /* In the next test we have to be careful when last_hdr->lma is close
	     to the end of the address space.  If the aligned address wraps
	     around to the start of the address space, then there are no more
	     pages left in memory and it is OK to assume that the current
	     section can be included in the current segment.  */
	  else if ((BFD_ALIGN (last_hdr->lma + last_size, maxpagesize) + maxpagesize
		    > last_hdr->lma)
		   && (BFD_ALIGN (last_hdr->lma + last_size, maxpagesize) + maxpagesize
		       <= hdr->lma))
	    {
	      /* If putting this section in this segment would force us to
		 skip a page in the segment, then we need a new segment.  */
	      new_segment = TRUE;
	    }
	  else if ((last_hdr->flags & (SEC_LOAD | SEC_THREAD_LOCAL)) == 0
		   && (hdr->flags & (SEC_LOAD | SEC_THREAD_LOCAL)) != 0)
	    {
	      /* We don't want to put a loadable section after a
		 nonloadable section in the same segment.
		 Consider .tbss sections as loadable for this purpose.  */
	      new_segment = TRUE;
	    }
	  else if ((abfd->flags & D_PAGED) == 0)
	    {
	      /* If the file is not demand paged, which means that we
		 don't require the sections to be correctly aligned in the
		 file, then there is no other reason for a new segment.  */
	      new_segment = FALSE;
	    }
	  else if (! writable
		   && (hdr->flags & SEC_READONLY) == 0
		   && (((last_hdr->lma + last_size - 1) & -maxpagesize)
		       != (hdr->lma & -maxpagesize)))
	    {
	      /* We don't want to put a writable section in a read only
		 segment, unless they are on the same page in memory
		 anyhow.  We already know that the last section does not
		 bring us past the current section on the page, so the
		 only case in which the new section is not on the same
		 page as the previous section is when the previous section
		 ends precisely on a page boundary.  */
	      new_segment = TRUE;
	    }
	  else
	    {
	      /* Otherwise, we can use the same segment.  */
	      new_segment = FALSE;
	    }

	  /* Allow interested parties a chance to override our decision.  */
	  if (last_hdr != NULL
	      && info != NULL
	      && info->callbacks->override_segment_assignment != NULL)
	    new_segment
	      = info->callbacks->override_segment_assignment (info, abfd, hdr,
							      last_hdr,
							      new_segment);

	  if (! new_segment)
	    {
	      if ((hdr->flags & SEC_READONLY) == 0)
		writable = TRUE;
	      last_hdr = hdr;
	      /* .tbss sections effectively have zero size.  */
	      if ((hdr->flags & (SEC_THREAD_LOCAL | SEC_LOAD))
		  != SEC_THREAD_LOCAL)
		last_size = hdr->size;
	      else
		last_size = 0;
	      continue;
	    }

	  /* We need a new program segment.  We must create a new program
	     header holding all the sections from phdr_index until hdr.  */

	  m = make_mapping (abfd, sections, phdr_index, i, phdr_in_segment);
	  if (m == NULL)
	    goto error_return;

	  *pm = m;
	  pm = &m->next;

	  if ((hdr->flags & SEC_READONLY) == 0)
	    writable = TRUE;
	  else
	    writable = FALSE;

	  last_hdr = hdr;
	  /* .tbss sections effectively have zero size.  */
	  if ((hdr->flags & (SEC_THREAD_LOCAL | SEC_LOAD)) != SEC_THREAD_LOCAL)
	    last_size = hdr->size;
	  else
	    last_size = 0;
	  phdr_index = i;
	  phdr_in_segment = FALSE;
	}

      /* Create a final PT_LOAD program segment, but not if it's just
	 for .tbss.  */
      if (last_hdr != NULL
	  && (i - phdr_index != 1
	      || ((last_hdr->flags & (SEC_THREAD_LOCAL | SEC_LOAD))
		  != SEC_THREAD_LOCAL)))
	{
	  m = make_mapping (abfd, sections, phdr_index, i, phdr_in_segment);
	  if (m == NULL)
	    goto error_return;

	  *pm = m;
	  pm = &m->next;
	}

      /* If there is a .dynamic section, throw in a PT_DYNAMIC segment.  */
      if (dynsec != NULL)
	{
	  m = _bfd_elf_make_dynamic_segment (abfd, dynsec);
	  if (m == NULL)
	    goto error_return;
	  *pm = m;
	  pm = &m->next;
	}

      /* For each batch of consecutive loadable .note sections,
	 add a PT_NOTE segment.  We don't use bfd_get_section_by_name,
	 because if we link together nonloadable .note sections and
	 loadable .note sections, we will generate two .note sections
	 in the output file.  FIXME: Using names for section types is
	 bogus anyhow.  */
      for (s = abfd->sections; s != NULL; s = s->next)
	{
	  if ((s->flags & SEC_LOAD) != 0
	      && CONST_STRNEQ (s->name, ".note"))
	    {
	      asection *s2;

	      count = 1;
	      amt = sizeof (struct elf_segment_map);
	      if (s->alignment_power == 2)
		for (s2 = s; s2->next != NULL; s2 = s2->next)
		  {
		    if (s2->next->alignment_power == 2
			&& (s2->next->flags & SEC_LOAD) != 0
			&& CONST_STRNEQ (s2->next->name, ".note")
			&& align_power (s2->lma + s2->size, 2)
			   == s2->next->lma)
		      count++;
		    else
		      break;
		  }
	      amt += (count - 1) * sizeof (asection *);
	      m = (struct elf_segment_map *) bfd_zalloc (abfd, amt);
	      if (m == NULL)
		goto error_return;
	      m->next = NULL;
	      m->p_type = PT_NOTE;
	      m->count = count;
	      while (count > 1)
		{
		  m->sections[m->count - count--] = s;
		  BFD_ASSERT ((s->flags & SEC_THREAD_LOCAL) == 0);
		  s = s->next;
		}
	      m->sections[m->count - 1] = s;
	      BFD_ASSERT ((s->flags & SEC_THREAD_LOCAL) == 0);
	      *pm = m;
	      pm = &m->next;
	    }
	  if (s->flags & SEC_THREAD_LOCAL)
	    {
	      if (! tls_count)
		first_tls = s;
	      tls_count++;
	    }
	  if (elf_section_flags (s) & SHF_GNU_SHARABLE)
	    {
	      if (elf_section_type (s) == SHT_PROGBITS)
		{
		  if (! sharable_data_count)
		    first_sharable_data = s;
		  sharable_data_count++;
		}
	      else
		{
		  BFD_ASSERT (elf_section_type (s) == SHT_NOBITS);
		  if (! sharable_bss_count)
		    first_sharable_bss = s;
		  sharable_bss_count++;
		}
	    }
	}

      /* If there are any SHF_TLS output sections, add PT_TLS segment.  */
      if (tls_count > 0)
	{
	  amt = sizeof (struct elf_segment_map);
	  amt += (tls_count - 1) * sizeof (asection *);
	  m = (struct elf_segment_map *) bfd_zalloc (abfd, amt);
	  if (m == NULL)
	    goto error_return;
	  m->next = NULL;
	  m->p_type = PT_TLS;
	  m->count = tls_count;
	  /* Mandated PF_R.  */
	  m->p_flags = PF_R;
	  m->p_flags_valid = 1;
	  s = first_tls;
	  for (i = 0; i < (unsigned int) tls_count; ++i)
	    {
	      if ((s->flags & SEC_THREAD_LOCAL) == 0)
		{
		  _bfd_error_handler
		    (_("%B: TLS sections are not adjacent:"), abfd);
		  s = first_tls;
		  i = 0;
		  while (i < (unsigned int) tls_count)
		    {
		      if ((s->flags & SEC_THREAD_LOCAL) != 0)
			{
			  _bfd_error_handler (_("	    TLS: %A"), s);
			  i++;
			}
		      else
			_bfd_error_handler (_("	non-TLS: %A"), s);
		      s = s->next;
		    }
		  bfd_set_error (bfd_error_bad_value);
		  goto error_return;
		}
	      m->sections[i] = s;
	      s = s->next;
	    }

	  *pm = m;
	  pm = &m->next;
	}

      /* If there are any output SHF_GNU_SHARABLE data sections, add a
	 PT_GNU_SHR segment.  */
      if (sharable_data_count > 0)
	{
	  int j;

	  amt = sizeof (struct elf_segment_map);
	  amt += (sharable_data_count - 1) * sizeof (asection *);
	  m = bfd_zalloc (abfd, amt);
	  if (m == NULL)
	    goto error_return;
	  m->next = NULL;
	  m->p_type = PT_GNU_SHR;
	  m->count = sharable_data_count;
	  /* Mandated PF_R.  */
	  m->p_flags = PF_R;
	  m->p_flags_valid = 1;
	  for (j = 0; j < sharable_data_count; ++j)
	    {
	      m->sections[j] = first_sharable_data;
	      first_sharable_data = first_sharable_data->next;
	    }

	  *pm = m;
	   pm = &m->next;
	}

      /* If there are any output SHF_GNU_SHARABLE bss sections, add a
	 PT_GNU_SHR segment.  */
      if (sharable_bss_count > 0)
	{
	  int j;

	  amt = sizeof (struct elf_segment_map);
	  amt += (sharable_bss_count - 1) * sizeof (asection *);
	  m = bfd_zalloc (abfd, amt);
	  if (m == NULL)
	    goto error_return;
	  m->next = NULL;
	  m->p_type = PT_GNU_SHR;
	  m->count = sharable_bss_count;
	  /* Mandated PF_R.  */
	  m->p_flags = PF_R;
	  m->p_flags_valid = 1;
	  for (j = 0; j < sharable_bss_count; ++j)
	    {
	      m->sections[j] = first_sharable_bss;
	      first_sharable_bss = first_sharable_bss->next;
	    }

	  *pm = m;
	   pm = &m->next;
	}

      /* If there is a .eh_frame_hdr section, throw in a PT_GNU_EH_FRAME
	 segment.  */
      eh_frame_hdr = elf_eh_frame_hdr (abfd);
      if (eh_frame_hdr != NULL
	  && (eh_frame_hdr->output_section->flags & SEC_LOAD) != 0)
	{
	  amt = sizeof (struct elf_segment_map);
	  m = (struct elf_segment_map *) bfd_zalloc (abfd, amt);
	  if (m == NULL)
	    goto error_return;
	  m->next = NULL;
	  m->p_type = PT_GNU_EH_FRAME;
	  m->count = 1;
	  m->sections[0] = eh_frame_hdr->output_section;

	  *pm = m;
	  pm = &m->next;
	}

      if (elf_stack_flags (abfd))
	{
	  amt = sizeof (struct elf_segment_map);
	  m = (struct elf_segment_map *) bfd_zalloc (abfd, amt);
	  if (m == NULL)
	    goto error_return;
	  m->next = NULL;
	  m->p_type = PT_GNU_STACK;
	  m->p_flags = elf_stack_flags (abfd);
	  m->p_align = bed->stack_align;
	  m->p_flags_valid = 1;
	  m->p_align_valid = m->p_align != 0;
	  if (info->stacksize > 0)
	    {
	      m->p_size = info->stacksize;
	      m->p_size_valid = 1;
	    }

	  *pm = m;
	  pm = &m->next;
	}

      if (info != NULL && info->relro)
	{
	  for (m = mfirst; m != NULL; m = m->next)
	    {
	      if (m->p_type == PT_LOAD
		  && m->count != 0
		  && m->sections[0]->vma >= info->relro_start
		  && m->sections[0]->vma < info->relro_end)
		{
		  i = m->count;
		  while (--i != (unsigned) -1)
		    if ((m->sections[i]->flags & (SEC_LOAD | SEC_HAS_CONTENTS))
			== (SEC_LOAD | SEC_HAS_CONTENTS))
		      break;

		  if (i != (unsigned) -1)
		    break;
		}
	    }

	  /* Make a PT_GNU_RELRO segment only when it isn't empty.  */
	  if (m != NULL)
	    {
	      amt = sizeof (struct elf_segment_map);
	      m = (struct elf_segment_map *) bfd_zalloc (abfd, amt);
	      if (m == NULL)
		goto error_return;
	      m->next = NULL;
	      m->p_type = PT_GNU_RELRO;
	      m->p_flags = PF_R;
	      m->p_flags_valid = 1;

	      *pm = m;
	      pm = &m->next;
	    }
	}

      free (sections);
      elf_seg_map (abfd) = mfirst;
    }

  if (!elf_modify_segment_map (abfd, info, no_user_phdrs))
    return FALSE;

  for (count = 0, m = elf_seg_map (abfd); m != NULL; m = m->next)
    ++count;
  elf_program_header_size (abfd) = count * bed->s->sizeof_phdr;

  return TRUE;

 error_return:
  if (sections != NULL)
    free (sections);
  return FALSE;
}

/* Sort sections by address.  */

static int
elf_sort_sections (const void *arg1, const void *arg2)
{
  const asection *sec1 = *(const asection **) arg1;
  const asection *sec2 = *(const asection **) arg2;
  bfd_size_type size1, size2;

  /* Sort by LMA first, since this is the address used to
     place the section into a segment.  */
  if (sec1->lma < sec2->lma)
    return -1;
  else if (sec1->lma > sec2->lma)
    return 1;

  /* Then sort by VMA.  Normally the LMA and the VMA will be
     the same, and this will do nothing.  */
  if (sec1->vma < sec2->vma)
    return -1;
  else if (sec1->vma > sec2->vma)
    return 1;

  /* Put !SEC_LOAD sections after SEC_LOAD ones.  */

#define TOEND(x) (((x)->flags & (SEC_LOAD | SEC_THREAD_LOCAL)) == 0)

  if (TOEND (sec1))
    {
      if (TOEND (sec2))
	{
	  /* If the indicies are the same, do not return 0
	     here, but continue to try the next comparison.  */
	  if (sec1->target_index - sec2->target_index != 0)
	    return sec1->target_index - sec2->target_index;
	}
      else
	return 1;
    }
  else if (TOEND (sec2))
    return -1;

#undef TOEND

  /* Sort by size, to put zero sized sections
     before others at the same address.  */

  size1 = (sec1->flags & SEC_LOAD) ? sec1->size : 0;
  size2 = (sec2->flags & SEC_LOAD) ? sec2->size : 0;

  if (size1 < size2)
    return -1;
  if (size1 > size2)
    return 1;

  return sec1->target_index - sec2->target_index;
}

/* Ian Lance Taylor writes:

   We shouldn't be using % with a negative signed number.  That's just
   not good.  We have to make sure either that the number is not
   negative, or that the number has an unsigned type.  When the types
   are all the same size they wind up as unsigned.  When file_ptr is a
   larger signed type, the arithmetic winds up as signed long long,
   which is wrong.

   What we're trying to say here is something like ``increase OFF by
   the least amount that will cause it to be equal to the VMA modulo
   the page size.''  */
/* In other words, something like:

   vma_offset = m->sections[0]->vma % bed->maxpagesize;
   off_offset = off % bed->maxpagesize;
   if (vma_offset < off_offset)
     adjustment = vma_offset + bed->maxpagesize - off_offset;
   else
     adjustment = vma_offset - off_offset;

   which can can be collapsed into the expression below.  */

static file_ptr
vma_page_aligned_bias (bfd_vma vma, ufile_ptr off, bfd_vma maxpagesize)
{
  /* PR binutils/16199: Handle an alignment of zero.  */
  if (maxpagesize == 0)
    maxpagesize = 1;
  return ((vma - off) % maxpagesize);
}

static void
print_segment_map (const struct elf_segment_map *m)
{
  unsigned int j;
  const char *pt = get_segment_type (m->p_type);
  char buf[32];

  if (pt == NULL)
    {
      if (m->p_type >= PT_LOPROC && m->p_type <= PT_HIPROC)
	sprintf (buf, "LOPROC+%7.7x",
		 (unsigned int) (m->p_type - PT_LOPROC));
      else if (m->p_type >= PT_LOOS && m->p_type <= PT_HIOS)
	sprintf (buf, "LOOS+%7.7x",
		 (unsigned int) (m->p_type - PT_LOOS));
      else
	snprintf (buf, sizeof (buf), "%8.8x",
		  (unsigned int) m->p_type);
      pt = buf;
    }
  fflush (stdout);
  fprintf (stderr, "%s:", pt);
  for (j = 0; j < m->count; j++)
    fprintf (stderr, " %s", m->sections [j]->name);
  putc ('\n',stderr);
  fflush (stderr);
}

static bfd_boolean
write_zeros (bfd *abfd, file_ptr pos, bfd_size_type len)
{
  void *buf;
  bfd_boolean ret;

  if (bfd_seek (abfd, pos, SEEK_SET) != 0)
    return FALSE;
  buf = bfd_zmalloc (len);
  if (buf == NULL)
    return FALSE;
  ret = bfd_bwrite (buf, len, abfd) == len;
  free (buf);
  return ret;
}

/* Assign file positions to the sections based on the mapping from
   sections to segments.  This function also sets up some fields in
   the file header.  */

static bfd_boolean
assign_file_positions_for_load_sections (bfd *abfd,
					 struct bfd_link_info *link_info)
{
  const struct elf_backend_data *bed = get_elf_backend_data (abfd);
  struct elf_segment_map *m;
  Elf_Internal_Phdr *phdrs;
  Elf_Internal_Phdr *p;
  file_ptr off;
  bfd_size_type maxpagesize;
  unsigned int alloc;
  unsigned int i, j;
  bfd_vma header_pad = 0;

  if (link_info == NULL
      && !_bfd_elf_map_sections_to_segments (abfd, link_info))
    return FALSE;

  alloc = 0;
  for (m = elf_seg_map (abfd); m != NULL; m = m->next)
    {
      ++alloc;
      if (m->header_size)
	header_pad = m->header_size;
    }

  if (alloc)
    {
      elf_elfheader (abfd)->e_phoff = bed->s->sizeof_ehdr;
      elf_elfheader (abfd)->e_phentsize = bed->s->sizeof_phdr;
    }
  else
    {
      /* PR binutils/12467.  */
      elf_elfheader (abfd)->e_phoff = 0;
      elf_elfheader (abfd)->e_phentsize = 0;
    }

  elf_elfheader (abfd)->e_phnum = alloc;

  if (elf_program_header_size (abfd) == (bfd_size_type) -1)
    elf_program_header_size (abfd) = alloc * bed->s->sizeof_phdr;
  else
    BFD_ASSERT (elf_program_header_size (abfd)
		>= alloc * bed->s->sizeof_phdr);

  if (alloc == 0)
    {
      elf_next_file_pos (abfd) = bed->s->sizeof_ehdr;
      return TRUE;
    }

  /* We're writing the size in elf_program_header_size (abfd),
     see assign_file_positions_except_relocs, so make sure we have
     that amount allocated, with trailing space cleared.
     The variable alloc contains the computed need, while
     elf_program_header_size (abfd) contains the size used for the
     layout.
     See ld/emultempl/elf-generic.em:gld${EMULATION_NAME}_map_segments
     where the layout is forced to according to a larger size in the
     last iterations for the testcase ld-elf/header.  */
  BFD_ASSERT (elf_program_header_size (abfd) % bed->s->sizeof_phdr
	      == 0);
  phdrs = (Elf_Internal_Phdr *)
     bfd_zalloc2 (abfd,
                  (elf_program_header_size (abfd) / bed->s->sizeof_phdr),
                  sizeof (Elf_Internal_Phdr));
  elf_tdata (abfd)->phdr = phdrs;
  if (phdrs == NULL)
    return FALSE;

  maxpagesize = 1;
  if ((abfd->flags & D_PAGED) != 0)
    maxpagesize = bed->maxpagesize;

  off = bed->s->sizeof_ehdr;
  off += alloc * bed->s->sizeof_phdr;
  if (header_pad < (bfd_vma) off)
    header_pad = 0;
  else
    header_pad -= off;
  off += header_pad;

  for (m = elf_seg_map (abfd), p = phdrs, j = 0;
       m != NULL;
       m = m->next, p++, j++)
    {
      asection **secpp;
      bfd_vma off_adjust;
      bfd_boolean no_contents;

      /* If elf_segment_map is not from map_sections_to_segments, the
	 sections may not be correctly ordered.  NOTE: sorting should
	 not be done to the PT_NOTE section of a corefile, which may
	 contain several pseudo-sections artificially created by bfd.
	 Sorting these pseudo-sections breaks things badly.  */
      if (m->count > 1
	  && !(elf_elfheader (abfd)->e_type == ET_CORE
	       && m->p_type == PT_NOTE))
	qsort (m->sections, (size_t) m->count, sizeof (asection *),
	       elf_sort_sections);

      /* An ELF segment (described by Elf_Internal_Phdr) may contain a
	 number of sections with contents contributing to both p_filesz
	 and p_memsz, followed by a number of sections with no contents
	 that just contribute to p_memsz.  In this loop, OFF tracks next
	 available file offset for PT_LOAD and PT_NOTE segments.  */
      p->p_type = m->p_type;
      p->p_flags = m->p_flags;

      if (m->count == 0)
	p->p_vaddr = 0;
      else
	p->p_vaddr = m->sections[0]->vma - m->p_vaddr_offset;

      if (m->p_paddr_valid)
	p->p_paddr = m->p_paddr;
      else if (m->count == 0)
	p->p_paddr = 0;
      else
	p->p_paddr = m->sections[0]->lma - m->p_vaddr_offset;

      if (p->p_type == PT_LOAD
	  && (abfd->flags & D_PAGED) != 0)
	{
	  /* p_align in demand paged PT_LOAD segments effectively stores
	     the maximum page size.  When copying an executable with
	     objcopy, we set m->p_align from the input file.  Use this
	     value for maxpagesize rather than bed->maxpagesize, which
	     may be different.  Note that we use maxpagesize for PT_TLS
	     segment alignment later in this function, so we are relying
	     on at least one PT_LOAD segment appearing before a PT_TLS
	     segment.  */
	  if (m->p_align_valid)
	    maxpagesize = m->p_align;

	  p->p_align = maxpagesize;
	}
      else if (m->p_align_valid)
	p->p_align = m->p_align;
      else if (m->count == 0)
	p->p_align = 1 << bed->s->log_file_align;
      else
	p->p_align = 0;

      no_contents = FALSE;
      off_adjust = 0;
      if (p->p_type == PT_LOAD
	  && m->count > 0)
	{
	  bfd_size_type align;
	  unsigned int align_power = 0;

	  if (m->p_align_valid)
	    align = p->p_align;
	  else
	    {
	      for (i = 0, secpp = m->sections; i < m->count; i++, secpp++)
		{
		  unsigned int secalign;

		  secalign = bfd_get_section_alignment (abfd, *secpp);
		  if (secalign > align_power)
		    align_power = secalign;
		}
	      align = (bfd_size_type) 1 << align_power;
	      if (align < maxpagesize)
		align = maxpagesize;
	    }

	  for (i = 0; i < m->count; i++)
	    if ((m->sections[i]->flags & (SEC_LOAD | SEC_HAS_CONTENTS)) == 0)
	      /* If we aren't making room for this section, then
		 it must be SHT_NOBITS regardless of what we've
		 set via struct bfd_elf_special_section.  */
	      elf_section_type (m->sections[i]) = SHT_NOBITS;

	  /* Find out whether this segment contains any loadable
	     sections.  */
	  no_contents = TRUE;
	  for (i = 0; i < m->count; i++)
	    if (elf_section_type (m->sections[i]) != SHT_NOBITS)
	      {
		no_contents = FALSE;
		break;
	      }

	  off_adjust = vma_page_aligned_bias (p->p_vaddr, off, align);
	  off += off_adjust;
	  if (no_contents)
	    {
	      /* We shouldn't need to align the segment on disk since
		 the segment doesn't need file space, but the gABI
		 arguably requires the alignment and glibc ld.so
		 checks it.  So to comply with the alignment
		 requirement but not waste file space, we adjust
		 p_offset for just this segment.  (OFF_ADJUST is
		 subtracted from OFF later.)  This may put p_offset
		 past the end of file, but that shouldn't matter.  */
	    }
	  else
	    off_adjust = 0;
	}
      /* Make sure the .dynamic section is the first section in the
	 PT_DYNAMIC segment.  */
      else if (p->p_type == PT_DYNAMIC
	       && m->count > 1
	       && strcmp (m->sections[0]->name, ".dynamic") != 0)
	{
	  _bfd_error_handler
	    (_("%B: The first section in the PT_DYNAMIC segment is not the .dynamic section"),
	     abfd);
	  bfd_set_error (bfd_error_bad_value);
	  return FALSE;
	}
      /* Set the note section type to SHT_NOTE.  */
      else if (p->p_type == PT_NOTE)
	for (i = 0; i < m->count; i++)
	  elf_section_type (m->sections[i]) = SHT_NOTE;

      p->p_offset = 0;
      p->p_filesz = 0;
      p->p_memsz = 0;

      if (m->includes_filehdr)
	{
	  if (!m->p_flags_valid)
	    p->p_flags |= PF_R;
	  p->p_filesz = bed->s->sizeof_ehdr;
	  p->p_memsz = bed->s->sizeof_ehdr;
	  if (m->count > 0)
	    {
	      if (p->p_vaddr < (bfd_vma) off)
		{
		  (*_bfd_error_handler)
		    (_("%B: Not enough room for program headers, try linking with -N"),
		     abfd);
		  bfd_set_error (bfd_error_bad_value);
		  return FALSE;
		}

	      p->p_vaddr -= off;
	      if (!m->p_paddr_valid)
		p->p_paddr -= off;
	    }
	}

      if (m->includes_phdrs)
	{
	  if (!m->p_flags_valid)
	    p->p_flags |= PF_R;

	  if (!m->includes_filehdr)
	    {
	      p->p_offset = bed->s->sizeof_ehdr;

	      if (m->count > 0)
		{
		  p->p_vaddr -= off - p->p_offset;
		  if (!m->p_paddr_valid)
		    p->p_paddr -= off - p->p_offset;
		}
	    }

	  p->p_filesz += alloc * bed->s->sizeof_phdr;
	  p->p_memsz += alloc * bed->s->sizeof_phdr;
	  if (m->count)
	    {
	      p->p_filesz += header_pad;
	      p->p_memsz += header_pad;
	    }
	}

      if (p->p_type == PT_LOAD
	  || (p->p_type == PT_NOTE && bfd_get_format (abfd) == bfd_core))
	{
	  if (!m->includes_filehdr && !m->includes_phdrs)
	    p->p_offset = off;
	  else
	    {
	      file_ptr adjust;

	      adjust = off - (p->p_offset + p->p_filesz);
	      if (!no_contents)
		p->p_filesz += adjust;
	      p->p_memsz += adjust;
	    }
	}

      /* Set up p_filesz, p_memsz, p_align and p_flags from the section
	 maps.  Set filepos for sections in PT_LOAD segments, and in
	 core files, for sections in PT_NOTE segments.
	 assign_file_positions_for_non_load_sections will set filepos
	 for other sections and update p_filesz for other segments.  */
      for (i = 0, secpp = m->sections; i < m->count; i++, secpp++)
	{
	  asection *sec;
	  bfd_size_type align;
	  Elf_Internal_Shdr *this_hdr;

	  sec = *secpp;
	  this_hdr = &elf_section_data (sec)->this_hdr;
	  align = (bfd_size_type) 1 << bfd_get_section_alignment (abfd, sec);

	  if ((p->p_type == PT_LOAD
	       || p->p_type == PT_GNU_SHR
	       || p->p_type == PT_TLS)
	      && (this_hdr->sh_type != SHT_NOBITS
		  || ((this_hdr->sh_flags & SHF_ALLOC) != 0
		      && ((this_hdr->sh_flags & SHF_TLS) == 0
			  || p->p_type == PT_TLS))))
	    {
	      bfd_vma p_start = p->p_paddr;
	      bfd_vma p_end = p_start + p->p_memsz;
	      bfd_vma s_start = sec->lma;
	      bfd_vma adjust = s_start - p_end;

	      if (adjust != 0
		  && (s_start < p_end
		      || p_end < p_start))
		{
		  (*_bfd_error_handler)
		    (_("%B: section %A lma %#lx adjusted to %#lx"), abfd, sec,
		     (unsigned long) s_start, (unsigned long) p_end);
		  adjust = 0;
		  sec->lma = p_end;
		}
	      p->p_memsz += adjust;

	      if (this_hdr->sh_type != SHT_NOBITS)
		{
		  if (p->p_filesz + adjust < p->p_memsz)
		    {
		      /* We have a PROGBITS section following NOBITS ones.
		         Allocate file space for the NOBITS section(s) and
			 zero it.  */
		      adjust = p->p_memsz - p->p_filesz;
		      if (!write_zeros (abfd, off, adjust))
			return FALSE;
		    }
		  off += adjust;
		  p->p_filesz += adjust;
		}
	    }

	  if (p->p_type == PT_NOTE && bfd_get_format (abfd) == bfd_core)
	    {
	      /* The section at i == 0 is the one that actually contains
		 everything.  */
	      if (i == 0)
		{
		  this_hdr->sh_offset = sec->filepos = off;
		  off += this_hdr->sh_size;
		  p->p_filesz = this_hdr->sh_size;
		  p->p_memsz = 0;
		  p->p_align = 1;
		}
	      else
		{
		  /* The rest are fake sections that shouldn't be written.  */
		  sec->filepos = 0;
		  sec->size = 0;
		  sec->flags = 0;
		  continue;
		}
	    }
	  else
	    {
	      if (p->p_type == PT_LOAD)
		{
		  this_hdr->sh_offset = sec->filepos = off;
		  if (this_hdr->sh_type != SHT_NOBITS)
		    off += this_hdr->sh_size;
		}
	      else if (this_hdr->sh_type == SHT_NOBITS
		       && (this_hdr->sh_flags & SHF_TLS) != 0
		       && this_hdr->sh_offset == 0)
		{
		  /* This is a .tbss section that didn't get a PT_LOAD.
		     (See _bfd_elf_map_sections_to_segments "Create a
		     final PT_LOAD".)  Set sh_offset to the value it
		     would have if we had created a zero p_filesz and
		     p_memsz PT_LOAD header for the section.  This
		     also makes the PT_TLS header have the same
		     p_offset value.  */
		  bfd_vma adjust = vma_page_aligned_bias (this_hdr->sh_addr,
							  off, align);
		  this_hdr->sh_offset = sec->filepos = off + adjust;
		}

	      if (this_hdr->sh_type != SHT_NOBITS)
		{
		  p->p_filesz += this_hdr->sh_size;
		  /* A load section without SHF_ALLOC is something like
		     a note section in a PT_NOTE segment.  These take
		     file space but are not loaded into memory.  */
		  if ((this_hdr->sh_flags & SHF_ALLOC) != 0)
		    p->p_memsz += this_hdr->sh_size;
		}
	      else if ((this_hdr->sh_flags & SHF_ALLOC) != 0)
		{
		  if (p->p_type == PT_TLS)
		    p->p_memsz += this_hdr->sh_size;

		  /* .tbss is special.  It doesn't contribute to p_memsz of
		     normal segments.  */
		  else if ((this_hdr->sh_flags & SHF_TLS) == 0)
		    p->p_memsz += this_hdr->sh_size;
		}

	      if (align > p->p_align
		  && !m->p_align_valid
		  && (p->p_type != PT_LOAD
		      || (abfd->flags & D_PAGED) == 0))
		p->p_align = align;
	    }

	  if (!m->p_flags_valid)
	    {
	      p->p_flags |= PF_R;
	      if ((this_hdr->sh_flags & SHF_EXECINSTR) != 0)
		p->p_flags |= PF_X;
	      if ((this_hdr->sh_flags & SHF_WRITE) != 0)
		p->p_flags |= PF_W;
	    }
	}

      off -= off_adjust;

      /* Check that all sections are in a PT_LOAD segment.
	 Don't check funky gdb generated core files.  */
      if (p->p_type == PT_LOAD && bfd_get_format (abfd) != bfd_core)
	{
	  bfd_boolean check_vma = TRUE;

	  for (i = 1; i < m->count; i++)
	    if (m->sections[i]->vma == m->sections[i - 1]->vma
		&& ELF_SECTION_SIZE (&(elf_section_data (m->sections[i])
				       ->this_hdr), p) != 0
		&& ELF_SECTION_SIZE (&(elf_section_data (m->sections[i - 1])
				       ->this_hdr), p) != 0)
	      {
		/* Looks like we have overlays packed into the segment.  */
		check_vma = FALSE;
		break;
	      }

	  for (i = 0; i < m->count; i++)
	    {
	      Elf_Internal_Shdr *this_hdr;
	      asection *sec;

	      sec = m->sections[i];
	      this_hdr = &(elf_section_data(sec)->this_hdr);
	      if (!ELF_SECTION_IN_SEGMENT_1 (this_hdr, p, check_vma, 0)
		  && !ELF_TBSS_SPECIAL (this_hdr, p))
		{
		  (*_bfd_error_handler)
		    (_("%B: section `%A' can't be allocated in segment %d"),
		     abfd, sec, j);
		  print_segment_map (m);
		}
	    }
	}
    }

  elf_next_file_pos (abfd) = off;
  return TRUE;
}

/* Assign file positions for the other sections.  */

static bfd_boolean
assign_file_positions_for_non_load_sections (bfd *abfd,
					     struct bfd_link_info *link_info)
{
  const struct elf_backend_data *bed = get_elf_backend_data (abfd);
  Elf_Internal_Shdr **i_shdrpp;
  Elf_Internal_Shdr **hdrpp;
  Elf_Internal_Phdr *phdrs;
  Elf_Internal_Phdr *p;
  struct elf_segment_map *m;
  struct elf_segment_map *hdrs_segment;
  bfd_vma filehdr_vaddr, filehdr_paddr;
  bfd_vma phdrs_vaddr, phdrs_paddr;
  file_ptr off;
  unsigned int num_sec;
  unsigned int i;
  unsigned int count;

  i_shdrpp = elf_elfsections (abfd);
  num_sec = elf_numsections (abfd);
  off = elf_next_file_pos (abfd);
  for (i = 1, hdrpp = i_shdrpp + 1; i < num_sec; i++, hdrpp++)
    {
      Elf_Internal_Shdr *hdr;

      hdr = *hdrpp;
      if (hdr->bfd_section != NULL
	  && (hdr->bfd_section->filepos != 0
	      || (hdr->sh_type == SHT_NOBITS
		  && hdr->contents == NULL)))
	BFD_ASSERT (hdr->sh_offset == hdr->bfd_section->filepos);
      else if ((hdr->sh_flags & SHF_ALLOC) != 0)
	{
	  if (hdr->sh_size != 0)
	    (*_bfd_error_handler)
	      (_("%B: warning: allocated section `%s' not in segment"),
	       abfd,
	       (hdr->bfd_section == NULL
		? "*unknown*"
		: hdr->bfd_section->name));
	  /* We don't need to page align empty sections.  */
	  if ((abfd->flags & D_PAGED) != 0 && hdr->sh_size != 0)
	    off += vma_page_aligned_bias (hdr->sh_addr, off,
					  bed->maxpagesize);
	  else
	    off += vma_page_aligned_bias (hdr->sh_addr, off,
					  hdr->sh_addralign);
	  off = _bfd_elf_assign_file_position_for_section (hdr, off,
							   FALSE);
	}
      else if (((hdr->sh_type == SHT_REL || hdr->sh_type == SHT_RELA)
		&& hdr->bfd_section == NULL)
	       || hdr == i_shdrpp[elf_onesymtab (abfd)]
	       || hdr == i_shdrpp[elf_symtab_shndx (abfd)]
	       || hdr == i_shdrpp[elf_strtab_sec (abfd)])
	hdr->sh_offset = -1;
      else
	off = _bfd_elf_assign_file_position_for_section (hdr, off, TRUE);
    }

  /* Now that we have set the section file positions, we can set up
     the file positions for the non PT_LOAD segments.  */
  count = 0;
  filehdr_vaddr = 0;
  filehdr_paddr = 0;
  phdrs_vaddr = bed->maxpagesize + bed->s->sizeof_ehdr;
  phdrs_paddr = 0;
  hdrs_segment = NULL;
  phdrs = elf_tdata (abfd)->phdr;
  for (m = elf_seg_map (abfd), p = phdrs; m != NULL; m = m->next, p++)
    {
      ++count;
      if (p->p_type != PT_LOAD)
	continue;

      if (m->includes_filehdr)
	{
	  filehdr_vaddr = p->p_vaddr;
	  filehdr_paddr = p->p_paddr;
	}
      if (m->includes_phdrs)
	{
	  phdrs_vaddr = p->p_vaddr;
	  phdrs_paddr = p->p_paddr;
	  if (m->includes_filehdr)
	    {
	      hdrs_segment = m;
	      phdrs_vaddr += bed->s->sizeof_ehdr;
	      phdrs_paddr += bed->s->sizeof_ehdr;
	    }
	}
    }

  if (hdrs_segment != NULL && link_info != NULL)
    {
      /* There is a segment that contains both the file headers and the
	 program headers, so provide a symbol __ehdr_start pointing there.
	 A program can use this to examine itself robustly.  */

      struct elf_link_hash_entry *hash
	= elf_link_hash_lookup (elf_hash_table (link_info), "__ehdr_start",
				FALSE, FALSE, TRUE);
      /* If the symbol was referenced and not defined, define it.  */
      if (hash != NULL
	  && (hash->root.type == bfd_link_hash_new
	      || hash->root.type == bfd_link_hash_undefined
	      || hash->root.type == bfd_link_hash_undefweak
	      || hash->root.type == bfd_link_hash_common))
	{
	  asection *s = NULL;
	  if (hdrs_segment->count != 0)
	    /* The segment contains sections, so use the first one.  */
	    s = hdrs_segment->sections[0];
	  else
	    /* Use the first (i.e. lowest-addressed) section in any segment.  */
	    for (m = elf_seg_map (abfd); m != NULL; m = m->next)
	      if (m->count != 0)
		{
		  s = m->sections[0];
		  break;
		}

	  if (s != NULL)
	    {
	      hash->root.u.def.value = filehdr_vaddr - s->vma;
	      hash->root.u.def.section = s;
	    }
	  else
	    {
	      hash->root.u.def.value = filehdr_vaddr;
	      hash->root.u.def.section = bfd_abs_section_ptr;
	    }

	  hash->root.type = bfd_link_hash_defined;
	  hash->def_regular = 1;
	  hash->non_elf = 0;
	}
    }

  for (m = elf_seg_map (abfd), p = phdrs; m != NULL; m = m->next, p++)
    {
      if (p->p_type == PT_GNU_RELRO)
	{
	  const Elf_Internal_Phdr *lp;
	  struct elf_segment_map *lm;

	  if (link_info != NULL)
	    {
	      /* During linking the range of the RELRO segment is passed
		 in link_info.  */
	      for (lm = elf_seg_map (abfd), lp = phdrs;
		   lm != NULL;
		   lm = lm->next, lp++)
		{
		  if (lp->p_type == PT_LOAD
		      && lp->p_vaddr < link_info->relro_end
		      && lm->count != 0
		      && lm->sections[0]->vma >= link_info->relro_start)
		    break;
		}

	      BFD_ASSERT (lm != NULL);
	    }
	  else
	    {
	      /* Otherwise we are copying an executable or shared
		 library, but we need to use the same linker logic.  */
	      for (lp = phdrs; lp < phdrs + count; ++lp)
		{
		  if (lp->p_type == PT_LOAD
		      && lp->p_paddr == p->p_paddr)
		    break;
		}
	    }

	  if (lp < phdrs + count)
	    {
	      p->p_vaddr = lp->p_vaddr;
	      p->p_paddr = lp->p_paddr;
	      p->p_offset = lp->p_offset;
	      if (link_info != NULL)
		p->p_filesz = link_info->relro_end - lp->p_vaddr;
	      else if (m->p_size_valid)
		p->p_filesz = m->p_size;
	      else
		abort ();
	      p->p_memsz = p->p_filesz;
	      /* Preserve the alignment and flags if they are valid. The
	         gold linker generates RW/4 for the PT_GNU_RELRO section.
		 It is better for objcopy/strip to honor these attributes
		 otherwise gdb will choke when using separate debug files.
	       */
	      if (!m->p_align_valid)
		p->p_align = 1;
	      if (!m->p_flags_valid)
		p->p_flags = (lp->p_flags & ~PF_W);
	    }
	  else
	    {
	      memset (p, 0, sizeof *p);
	      p->p_type = PT_NULL;
	    }
	}
      else if (p->p_type == PT_GNU_STACK)
	{
	  if (m->p_size_valid)
	    p->p_memsz = m->p_size;
	}
      else if (m->count != 0)
	{
	  if (p->p_type != PT_LOAD
	      && (p->p_type != PT_NOTE
		  || bfd_get_format (abfd) != bfd_core))
	    {
	      BFD_ASSERT (!m->includes_filehdr && !m->includes_phdrs);

	      p->p_filesz = 0;
	      p->p_offset = m->sections[0]->filepos;
	      for (i = m->count; i-- != 0;)
		{
		  asection *sect = m->sections[i];
		  Elf_Internal_Shdr *hdr = &elf_section_data (sect)->this_hdr;
		  if (hdr->sh_type != SHT_NOBITS)
		    {
		      p->p_filesz = (sect->filepos - m->sections[0]->filepos
				     + hdr->sh_size);
		      break;
		    }
		}
	    }
	}
      else if (m->includes_filehdr)
	{
	  p->p_vaddr = filehdr_vaddr;
	  if (! m->p_paddr_valid)
	    p->p_paddr = filehdr_paddr;
	}
      else if (m->includes_phdrs)
	{
	  p->p_vaddr = phdrs_vaddr;
	  if (! m->p_paddr_valid)
	    p->p_paddr = phdrs_paddr;
	}
    }

  elf_next_file_pos (abfd) = off;

  return TRUE;
}

/* Work out the file positions of all the sections.  This is called by
   _bfd_elf_compute_section_file_positions.  All the section sizes and
   VMAs must be known before this is called.

   Reloc sections come in two flavours: Those processed specially as
   "side-channel" data attached to a section to which they apply, and
   those that bfd doesn't process as relocations.  The latter sort are
   stored in a normal bfd section by bfd_section_from_shdr.   We don't
   consider the former sort here, unless they form part of the loadable
   image.  Reloc sections not assigned here will be handled later by
   assign_file_positions_for_relocs.

   We also don't set the positions of the .symtab and .strtab here.  */

static bfd_boolean
assign_file_positions_except_relocs (bfd *abfd,
				     struct bfd_link_info *link_info)
{
  struct elf_obj_tdata *tdata = elf_tdata (abfd);
  Elf_Internal_Ehdr *i_ehdrp = elf_elfheader (abfd);
  const struct elf_backend_data *bed = get_elf_backend_data (abfd);

  if ((abfd->flags & (EXEC_P | DYNAMIC)) == 0
      && bfd_get_format (abfd) != bfd_core)
    {
      Elf_Internal_Shdr ** const i_shdrpp = elf_elfsections (abfd);
      unsigned int num_sec = elf_numsections (abfd);
      Elf_Internal_Shdr **hdrpp;
      unsigned int i;
      file_ptr off;

      /* Start after the ELF header.  */
      off = i_ehdrp->e_ehsize;

      /* We are not creating an executable, which means that we are
	 not creating a program header, and that the actual order of
	 the sections in the file is unimportant.  */
      for (i = 1, hdrpp = i_shdrpp + 1; i < num_sec; i++, hdrpp++)
	{
	  Elf_Internal_Shdr *hdr;

	  hdr = *hdrpp;
	  if (((hdr->sh_type == SHT_REL || hdr->sh_type == SHT_RELA)
	       && hdr->bfd_section == NULL)
	      || i == elf_onesymtab (abfd)
	      || i == elf_symtab_shndx (abfd)
	      || i == elf_strtab_sec (abfd))
	    {
	      hdr->sh_offset = -1;
	    }
	  else
	    off = _bfd_elf_assign_file_position_for_section (hdr, off, TRUE);
	}

      elf_next_file_pos (abfd) = off;
    }
  else
    {
      unsigned int alloc;

      /* Assign file positions for the loaded sections based on the
	 assignment of sections to segments.  */
      if (!assign_file_positions_for_load_sections (abfd, link_info))
	return FALSE;

      /* And for non-load sections.  */
      if (!assign_file_positions_for_non_load_sections (abfd, link_info))
	return FALSE;

      if (bed->elf_backend_modify_program_headers != NULL)
	{
	  if (!(*bed->elf_backend_modify_program_headers) (abfd, link_info))
	    return FALSE;
	}

      /* Set e_type in ELF header to ET_EXEC for -pie -Ttext-segment=.  */
      if (link_info != NULL
	  && link_info->executable
	  && link_info->shared)
	{
	  unsigned int num_segments = elf_elfheader (abfd)->e_phnum;
	  Elf_Internal_Phdr *segment = elf_tdata (abfd)->phdr;
	  Elf_Internal_Phdr *end_segment = &segment[num_segments];

	  /* Find the lowest p_vaddr in PT_LOAD segments.  */
	  bfd_vma p_vaddr = (bfd_vma) -1;
	  for (; segment < end_segment; segment++)
	    if (segment->p_type == PT_LOAD && p_vaddr > segment->p_vaddr)
	      p_vaddr = segment->p_vaddr;

	  /* Set e_type to ET_EXEC if the lowest p_vaddr in PT_LOAD
	     segments is non-zero.  */
	  if (p_vaddr)
	    i_ehdrp->e_type = ET_EXEC;
	}

      /* Write out the program headers.  */
      alloc = elf_program_header_size (abfd) / bed->s->sizeof_phdr;
      if (bfd_seek (abfd, (bfd_signed_vma) bed->s->sizeof_ehdr, SEEK_SET) != 0
	  || bed->s->write_out_phdrs (abfd, tdata->phdr, alloc) != 0)
	return FALSE;
    }

  return TRUE;
}

static bfd_boolean
prep_headers (bfd *abfd)
{
  Elf_Internal_Ehdr *i_ehdrp;	/* Elf file header, internal form.  */
  struct elf_strtab_hash *shstrtab;
  const struct elf_backend_data *bed = get_elf_backend_data (abfd);

  i_ehdrp = elf_elfheader (abfd);

  shstrtab = _bfd_elf_strtab_init ();
  if (shstrtab == NULL)
    return FALSE;

  elf_shstrtab (abfd) = shstrtab;

  i_ehdrp->e_ident[EI_MAG0] = ELFMAG0;
  i_ehdrp->e_ident[EI_MAG1] = ELFMAG1;
  i_ehdrp->e_ident[EI_MAG2] = ELFMAG2;
  i_ehdrp->e_ident[EI_MAG3] = ELFMAG3;

  i_ehdrp->e_ident[EI_CLASS] = bed->s->elfclass;
  i_ehdrp->e_ident[EI_DATA] =
    bfd_big_endian (abfd) ? ELFDATA2MSB : ELFDATA2LSB;
  i_ehdrp->e_ident[EI_VERSION] = bed->s->ev_current;

  if ((abfd->flags & DYNAMIC) != 0)
    i_ehdrp->e_type = ET_DYN;
  else if ((abfd->flags & EXEC_P) != 0)
    i_ehdrp->e_type = ET_EXEC;
  else if (bfd_get_format (abfd) == bfd_core)
    i_ehdrp->e_type = ET_CORE;
  else
    i_ehdrp->e_type = ET_REL;

  switch (bfd_get_arch (abfd))
    {
    case bfd_arch_unknown:
      i_ehdrp->e_machine = EM_NONE;
      break;

      /* There used to be a long list of cases here, each one setting
	 e_machine to the same EM_* macro #defined as ELF_MACHINE_CODE
	 in the corresponding bfd definition.  To avoid duplication,
	 the switch was removed.  Machines that need special handling
	 can generally do it in elf_backend_final_write_processing(),
	 unless they need the information earlier than the final write.
	 Such need can generally be supplied by replacing the tests for
	 e_machine with the conditions used to determine it.  */
    default:
      i_ehdrp->e_machine = bed->elf_machine_code;
    }

  i_ehdrp->e_version = bed->s->ev_current;
  i_ehdrp->e_ehsize = bed->s->sizeof_ehdr;

  /* No program header, for now.  */
  i_ehdrp->e_phoff = 0;
  i_ehdrp->e_phentsize = 0;
  i_ehdrp->e_phnum = 0;

  /* Each bfd section is section header entry.  */
  i_ehdrp->e_entry = bfd_get_start_address (abfd);
  i_ehdrp->e_shentsize = bed->s->sizeof_shdr;

  /* If we're building an executable, we'll need a program header table.  */
  if (abfd->flags & EXEC_P)
    /* It all happens later.  */
    ;
  else
    {
      i_ehdrp->e_phentsize = 0;
      i_ehdrp->e_phoff = 0;
    }

  elf_tdata (abfd)->symtab_hdr.sh_name =
    (unsigned int) _bfd_elf_strtab_add (shstrtab, ".symtab", FALSE);
  elf_tdata (abfd)->strtab_hdr.sh_name =
    (unsigned int) _bfd_elf_strtab_add (shstrtab, ".strtab", FALSE);
  elf_tdata (abfd)->shstrtab_hdr.sh_name =
    (unsigned int) _bfd_elf_strtab_add (shstrtab, ".shstrtab", FALSE);
  if (elf_tdata (abfd)->symtab_hdr.sh_name == (unsigned int) -1
      || elf_tdata (abfd)->strtab_hdr.sh_name == (unsigned int) -1
      || elf_tdata (abfd)->shstrtab_hdr.sh_name == (unsigned int) -1)
    return FALSE;

  return TRUE;
}

/* Assign file positions for all the reloc sections which are not part
   of the loadable file image, and the file position of section headers.  */

static void
_bfd_elf_assign_file_positions_for_relocs (bfd *abfd)
{
  file_ptr off;
  unsigned int i, num_sec;
  Elf_Internal_Shdr **shdrpp;
  Elf_Internal_Ehdr *i_ehdrp;
  const struct elf_backend_data *bed;

  off = elf_next_file_pos (abfd);

  num_sec = elf_numsections (abfd);
  for (i = 1, shdrpp = elf_elfsections (abfd) + 1; i < num_sec; i++, shdrpp++)
    {
      Elf_Internal_Shdr *shdrp;

      shdrp = *shdrpp;
      if ((shdrp->sh_type == SHT_REL || shdrp->sh_type == SHT_RELA)
	  && shdrp->sh_offset == -1)
	off = _bfd_elf_assign_file_position_for_section (shdrp, off, TRUE);
    }

/* Place the section headers.  */
  i_ehdrp = elf_elfheader (abfd);
  bed = get_elf_backend_data (abfd);
  off = align_file_position (off, 1 << bed->s->log_file_align);
  i_ehdrp->e_shoff = off;
  off += i_ehdrp->e_shnum * i_ehdrp->e_shentsize;
  elf_next_file_pos (abfd) = off;
}

bfd_boolean
_bfd_elf_write_object_contents (bfd *abfd)
{
  const struct elf_backend_data *bed = get_elf_backend_data (abfd);
  Elf_Internal_Shdr **i_shdrp;
  bfd_boolean failed;
  unsigned int count, num_sec;
  struct elf_obj_tdata *t;

  if (! abfd->output_has_begun
      && ! _bfd_elf_compute_section_file_positions (abfd, NULL))
    return FALSE;

  i_shdrp = elf_elfsections (abfd);

  failed = FALSE;
  bfd_map_over_sections (abfd, bed->s->write_relocs, &failed);
  if (failed)
    return FALSE;

  _bfd_elf_assign_file_positions_for_relocs (abfd);

  /* After writing the headers, we need to write the sections too...  */
  num_sec = elf_numsections (abfd);
  for (count = 1; count < num_sec; count++)
    {
      if (bed->elf_backend_section_processing)
	(*bed->elf_backend_section_processing) (abfd, i_shdrp[count]);
      if (i_shdrp[count]->contents)
	{
	  bfd_size_type amt = i_shdrp[count]->sh_size;

	  if (bfd_seek (abfd, i_shdrp[count]->sh_offset, SEEK_SET) != 0
	      || bfd_bwrite (i_shdrp[count]->contents, amt, abfd) != amt)
	    return FALSE;
	}
    }

  /* Write out the section header names.  */
  t = elf_tdata (abfd);
  if (elf_shstrtab (abfd) != NULL
      && (bfd_seek (abfd, t->shstrtab_hdr.sh_offset, SEEK_SET) != 0
	  || !_bfd_elf_strtab_emit (abfd, elf_shstrtab (abfd))))
    return FALSE;

  if (bed->elf_backend_final_write_processing)
    (*bed->elf_backend_final_write_processing) (abfd, elf_linker (abfd));

  if (!bed->s->write_shdrs_and_ehdr (abfd))
    return FALSE;

  /* This is last since write_shdrs_and_ehdr can touch i_shdrp[0].  */
  if (t->o->build_id.after_write_object_contents != NULL)
    return (*t->o->build_id.after_write_object_contents) (abfd);

  return TRUE;
}

bfd_boolean
_bfd_elf_write_corefile_contents (bfd *abfd)
{
  /* Hopefully this can be done just like an object file.  */
  return _bfd_elf_write_object_contents (abfd);
}

/* Given a section, search the header to find them.  */

unsigned int
_bfd_elf_section_from_bfd_section (bfd *abfd, struct bfd_section *asect)
{
  const struct elf_backend_data *bed;
  unsigned int sec_index;

  if (elf_section_data (asect) != NULL
      && elf_section_data (asect)->this_idx != 0)
    return elf_section_data (asect)->this_idx;

  if (bfd_is_abs_section (asect))
    sec_index = SHN_ABS;
  else if (bfd_is_com_section (asect))
    sec_index = SHN_COMMON;
  else if (bfd_is_und_section (asect))
    sec_index = SHN_UNDEF;
  else
    sec_index = SHN_BAD;

  bed = get_elf_backend_data (abfd);
  if (bed->elf_backend_section_from_bfd_section)
    {
      int retval = sec_index;

      if ((*bed->elf_backend_section_from_bfd_section) (abfd, asect, &retval))
	return retval;
    }

  if (sec_index == SHN_BAD)
    bfd_set_error (bfd_error_nonrepresentable_section);

  return sec_index;
}

/* Given a BFD symbol, return the index in the ELF symbol table, or -1
   on error.  */

int
_bfd_elf_symbol_from_bfd_symbol (bfd *abfd, asymbol **asym_ptr_ptr)
{
  asymbol *asym_ptr = *asym_ptr_ptr;
  int idx;
  flagword flags = asym_ptr->flags;

  /* When gas creates relocations against local labels, it creates its
     own symbol for the section, but does put the symbol into the
     symbol chain, so udata is 0.  When the linker is generating
     relocatable output, this section symbol may be for one of the
     input sections rather than the output section.  */
  if (asym_ptr->udata.i == 0
      && (flags & BSF_SECTION_SYM)
      && asym_ptr->section)
    {
      asection *sec;
      int indx;

      sec = asym_ptr->section;
      if (sec->owner != abfd && sec->output_section != NULL)
	sec = sec->output_section;
      if (sec->owner == abfd
	  && (indx = sec->index) < elf_num_section_syms (abfd)
	  && elf_section_syms (abfd)[indx] != NULL)
	asym_ptr->udata.i = elf_section_syms (abfd)[indx]->udata.i;
    }

  idx = asym_ptr->udata.i;

  if (idx == 0)
    {
      /* This case can occur when using --strip-symbol on a symbol
	 which is used in a relocation entry.  */
      (*_bfd_error_handler)
	(_("%B: symbol `%s' required but not present"),
	 abfd, bfd_asymbol_name (asym_ptr));
      bfd_set_error (bfd_error_no_symbols);
      return -1;
    }

#if DEBUG & 4
  {
    fprintf (stderr,
	     "elf_symbol_from_bfd_symbol 0x%.8lx, name = %s, sym num = %d, flags = 0x%.8lx\n",
	     (long) asym_ptr, asym_ptr->name, idx, (long) flags);
    fflush (stderr);
  }
#endif

  return idx;
}

/* Rewrite program header information.  */

static bfd_boolean
rewrite_elf_program_header (bfd *ibfd, bfd *obfd)
{
  Elf_Internal_Ehdr *iehdr;
  struct elf_segment_map *map;
  struct elf_segment_map *map_first;
  struct elf_segment_map **pointer_to_map;
  Elf_Internal_Phdr *segment;
  asection *section;
  unsigned int i;
  unsigned int num_segments;
  bfd_boolean phdr_included = FALSE;
  bfd_boolean p_paddr_valid;
  bfd_vma maxpagesize;
  struct elf_segment_map *phdr_adjust_seg = NULL;
  unsigned int phdr_adjust_num = 0;
  const struct elf_backend_data *bed;

  bed = get_elf_backend_data (ibfd);
  iehdr = elf_elfheader (ibfd);

  map_first = NULL;
  pointer_to_map = &map_first;

  num_segments = elf_elfheader (ibfd)->e_phnum;
  maxpagesize = get_elf_backend_data (obfd)->maxpagesize;

  /* Returns the end address of the segment + 1.  */
#define SEGMENT_END(segment, start)					\
  (start + (segment->p_memsz > segment->p_filesz			\
	    ? segment->p_memsz : segment->p_filesz))

#define SECTION_SIZE(section, segment)					\
  (((section->flags & (SEC_HAS_CONTENTS | SEC_THREAD_LOCAL))		\
    != SEC_THREAD_LOCAL || segment->p_type == PT_TLS)			\
   ? section->size : 0)

  /* Returns TRUE if the given section is contained within
     the given segment.  VMA addresses are compared.  */
#define IS_CONTAINED_BY_VMA(section, segment)				\
  (section->vma >= segment->p_vaddr					\
   && (section->vma + SECTION_SIZE (section, segment)			\
       <= (SEGMENT_END (segment, segment->p_vaddr))))

  /* Returns TRUE if the given section is contained within
     the given segment.  LMA addresses are compared.  */
#define IS_CONTAINED_BY_LMA(section, segment, base)			\
  (section->lma >= base							\
   && (section->lma + SECTION_SIZE (section, segment)			\
       <= SEGMENT_END (segment, base)))

  /* Handle PT_NOTE segment.  */
#define IS_NOTE(p, s)							\
  (p->p_type == PT_NOTE							\
   && elf_section_type (s) == SHT_NOTE					\
   && (bfd_vma) s->filepos >= p->p_offset				\
   && ((bfd_vma) s->filepos + s->size					\
       <= p->p_offset + p->p_filesz))

  /* Special case: corefile "NOTE" section containing regs, prpsinfo
     etc.  */
#define IS_COREFILE_NOTE(p, s)						\
  (IS_NOTE (p, s)							\
   && bfd_get_format (ibfd) == bfd_core					\
   && s->vma == 0							\
   && s->lma == 0)

  /* The complicated case when p_vaddr is 0 is to handle the Solaris
     linker, which generates a PT_INTERP section with p_vaddr and
     p_memsz set to 0.  */
#define IS_SOLARIS_PT_INTERP(p, s)					\
  (p->p_vaddr == 0							\
   && p->p_paddr == 0							\
   && p->p_memsz == 0							\
   && p->p_filesz > 0							\
   && (s->flags & SEC_HAS_CONTENTS) != 0				\
   && s->size > 0							\
   && (bfd_vma) s->filepos >= p->p_offset				\
   && ((bfd_vma) s->filepos + s->size					\
       <= p->p_offset + p->p_filesz))

  /* Decide if the given section should be included in the given segment.
     A section will be included if:
       1. It is within the address space of the segment -- we use the LMA
	  if that is set for the segment and the VMA otherwise,
       2. It is an allocated section or a NOTE section in a PT_NOTE
	  segment.
       3. There is an output section associated with it,
       4. The section has not already been allocated to a previous segment.
       5. PT_GNU_STACK segments do not include any sections.
       6. PT_TLS segment includes only SHF_TLS sections.
       7. SHF_TLS sections are only in PT_TLS or PT_LOAD segments.
       8. PT_DYNAMIC should not contain empty sections at the beginning
	  (with the possible exception of .dynamic).  */
#define IS_SECTION_IN_INPUT_SEGMENT(section, segment, bed)		\
  ((((segment->p_paddr							\
      ? IS_CONTAINED_BY_LMA (section, segment, segment->p_paddr)	\
      : IS_CONTAINED_BY_VMA (section, segment))				\
     && (section->flags & SEC_ALLOC) != 0)				\
    || IS_NOTE (segment, section))					\
   && segment->p_type != PT_GNU_STACK					\
   && (segment->p_type != PT_TLS					\
       || (section->flags & SEC_THREAD_LOCAL))				\
   && (segment->p_type == PT_LOAD					\
       || segment->p_type == PT_TLS					\
       || (section->flags & SEC_THREAD_LOCAL) == 0)			\
   && (segment->p_type != PT_DYNAMIC					\
       || SECTION_SIZE (section, segment) > 0				\
       || (segment->p_paddr						\
	   ? segment->p_paddr != section->lma				\
	   : segment->p_vaddr != section->vma)				\
       || (strcmp (bfd_get_section_name (ibfd, section), ".dynamic")	\
	   == 0))							\
   && !section->segment_mark)

/* If the output section of a section in the input segment is NULL,
   it is removed from the corresponding output segment.   */
#define INCLUDE_SECTION_IN_SEGMENT(section, segment, bed)		\
  (IS_SECTION_IN_INPUT_SEGMENT (section, segment, bed)		\
   && section->output_section != NULL)

  /* Returns TRUE iff seg1 starts after the end of seg2.  */
#define SEGMENT_AFTER_SEGMENT(seg1, seg2, field)			\
  (seg1->field >= SEGMENT_END (seg2, seg2->field))

  /* Returns TRUE iff seg1 and seg2 overlap. Segments overlap iff both
     their VMA address ranges and their LMA address ranges overlap.
     It is possible to have overlapping VMA ranges without overlapping LMA
     ranges.  RedBoot images for example can have both .data and .bss mapped
     to the same VMA range, but with the .data section mapped to a different
     LMA.  */
#define SEGMENT_OVERLAPS(seg1, seg2)					\
  (   !(SEGMENT_AFTER_SEGMENT (seg1, seg2, p_vaddr)			\
	|| SEGMENT_AFTER_SEGMENT (seg2, seg1, p_vaddr))			\
   && !(SEGMENT_AFTER_SEGMENT (seg1, seg2, p_paddr)			\
	|| SEGMENT_AFTER_SEGMENT (seg2, seg1, p_paddr)))

  /* Initialise the segment mark field.  */
  for (section = ibfd->sections; section != NULL; section = section->next)
    section->segment_mark = FALSE;

  /* The Solaris linker creates program headers in which all the
     p_paddr fields are zero.  When we try to objcopy or strip such a
     file, we get confused.  Check for this case, and if we find it
     don't set the p_paddr_valid fields.  */
  p_paddr_valid = FALSE;
  for (i = 0, segment = elf_tdata (ibfd)->phdr;
       i < num_segments;
       i++, segment++)
    if (segment->p_paddr != 0)
      {
	p_paddr_valid = TRUE;
	break;
      }

  /* Scan through the segments specified in the program header
     of the input BFD.  For this first scan we look for overlaps
     in the loadable segments.  These can be created by weird
     parameters to objcopy.  Also, fix some solaris weirdness.  */
  for (i = 0, segment = elf_tdata (ibfd)->phdr;
       i < num_segments;
       i++, segment++)
    {
      unsigned int j;
      Elf_Internal_Phdr *segment2;

      if (segment->p_type == PT_INTERP)
	for (section = ibfd->sections; section; section = section->next)
	  if (IS_SOLARIS_PT_INTERP (segment, section))
	    {
	      /* Mininal change so that the normal section to segment
		 assignment code will work.  */
	      segment->p_vaddr = section->vma;
	      break;
	    }

      if (segment->p_type != PT_LOAD)
	{
	  /* Remove PT_GNU_RELRO segment.  */
	  if (segment->p_type == PT_GNU_RELRO)
	    segment->p_type = PT_NULL;
	  continue;
	}

      /* Determine if this segment overlaps any previous segments.  */
      for (j = 0, segment2 = elf_tdata (ibfd)->phdr; j < i; j++, segment2++)
	{
	  bfd_signed_vma extra_length;

	  if (segment2->p_type != PT_LOAD
	      || !SEGMENT_OVERLAPS (segment, segment2))
	    continue;

	  /* Merge the two segments together.  */
	  if (segment2->p_vaddr < segment->p_vaddr)
	    {
	      /* Extend SEGMENT2 to include SEGMENT and then delete
		 SEGMENT.  */
	      extra_length = (SEGMENT_END (segment, segment->p_vaddr)
			      - SEGMENT_END (segment2, segment2->p_vaddr));

	      if (extra_length > 0)
		{
		  segment2->p_memsz += extra_length;
		  segment2->p_filesz += extra_length;
		}

	      segment->p_type = PT_NULL;

	      /* Since we have deleted P we must restart the outer loop.  */
	      i = 0;
	      segment = elf_tdata (ibfd)->phdr;
	      break;
	    }
	  else
	    {
	      /* Extend SEGMENT to include SEGMENT2 and then delete
		 SEGMENT2.  */
	      extra_length = (SEGMENT_END (segment2, segment2->p_vaddr)
			      - SEGMENT_END (segment, segment->p_vaddr));

	      if (extra_length > 0)
		{
		  segment->p_memsz += extra_length;
		  segment->p_filesz += extra_length;
		}

	      segment2->p_type = PT_NULL;
	    }
	}
    }

  /* The second scan attempts to assign sections to segments.  */
  for (i = 0, segment = elf_tdata (ibfd)->phdr;
       i < num_segments;
       i++, segment++)
    {
      unsigned int section_count;
      asection **sections;
      asection *output_section;
      unsigned int isec;
      bfd_vma matching_lma;
      bfd_vma suggested_lma;
      unsigned int j;
      bfd_size_type amt;
      asection *first_section;
      bfd_boolean first_matching_lma;
      bfd_boolean first_suggested_lma;

      if (segment->p_type == PT_NULL)
	continue;

      first_section = NULL;
      /* Compute how many sections might be placed into this segment.  */
      for (section = ibfd->sections, section_count = 0;
	   section != NULL;
	   section = section->next)
	{
	  /* Find the first section in the input segment, which may be
	     removed from the corresponding output segment.   */
	  if (IS_SECTION_IN_INPUT_SEGMENT (section, segment, bed))
	    {
	      if (first_section == NULL)
		first_section = section;
	      if (section->output_section != NULL)
		++section_count;
	    }
	}

      /* Allocate a segment map big enough to contain
	 all of the sections we have selected.  */
      amt = sizeof (struct elf_segment_map);
      amt += ((bfd_size_type) section_count - 1) * sizeof (asection *);
      map = (struct elf_segment_map *) bfd_zalloc (obfd, amt);
      if (map == NULL)
	return FALSE;

      /* Initialise the fields of the segment map.  Default to
	 using the physical address of the segment in the input BFD.  */
      map->next = NULL;
      map->p_type = segment->p_type;
      map->p_flags = segment->p_flags;
      map->p_flags_valid = 1;

      /* If the first section in the input segment is removed, there is
	 no need to preserve segment physical address in the corresponding
	 output segment.  */
      if (!first_section || first_section->output_section != NULL)
	{
	  map->p_paddr = segment->p_paddr;
	  map->p_paddr_valid = p_paddr_valid;
	}

      /* Determine if this segment contains the ELF file header
	 and if it contains the program headers themselves.  */
      map->includes_filehdr = (segment->p_offset == 0
			       && segment->p_filesz >= iehdr->e_ehsize);
      map->includes_phdrs = 0;

      if (!phdr_included || segment->p_type != PT_LOAD)
	{
	  map->includes_phdrs =
	    (segment->p_offset <= (bfd_vma) iehdr->e_phoff
	     && (segment->p_offset + segment->p_filesz
		 >= ((bfd_vma) iehdr->e_phoff
		     + iehdr->e_phnum * iehdr->e_phentsize)));

	  if (segment->p_type == PT_LOAD && map->includes_phdrs)
	    phdr_included = TRUE;
	}

      if (section_count == 0)
	{
	  /* Special segments, such as the PT_PHDR segment, may contain
	     no sections, but ordinary, loadable segments should contain
	     something.  They are allowed by the ELF spec however, so only
	     a warning is produced.  */
	  if (segment->p_type == PT_LOAD)
	    (*_bfd_error_handler) (_("%B: warning: Empty loadable segment"
				     " detected, is this intentional ?\n"),
				   ibfd);

	  map->count = 0;
	  *pointer_to_map = map;
	  pointer_to_map = &map->next;

	  continue;
	}

      /* Now scan the sections in the input BFD again and attempt
	 to add their corresponding output sections to the segment map.
	 The problem here is how to handle an output section which has
	 been moved (ie had its LMA changed).  There are four possibilities:

	 1. None of the sections have been moved.
	    In this case we can continue to use the segment LMA from the
	    input BFD.

	 2. All of the sections have been moved by the same amount.
	    In this case we can change the segment's LMA to match the LMA
	    of the first section.

	 3. Some of the sections have been moved, others have not.
	    In this case those sections which have not been moved can be
	    placed in the current segment which will have to have its size,
	    and possibly its LMA changed, and a new segment or segments will
	    have to be created to contain the other sections.

	 4. The sections have been moved, but not by the same amount.
	    In this case we can change the segment's LMA to match the LMA
	    of the first section and we will have to create a new segment
	    or segments to contain the other sections.

	 In order to save time, we allocate an array to hold the section
	 pointers that we are interested in.  As these sections get assigned
	 to a segment, they are removed from this array.  */

      sections = (asection **) bfd_malloc2 (section_count, sizeof (asection *));
      if (sections == NULL)
	return FALSE;

      /* Step One: Scan for segment vs section LMA conflicts.
	 Also add the sections to the section array allocated above.
	 Also add the sections to the current segment.  In the common
	 case, where the sections have not been moved, this means that
	 we have completely filled the segment, and there is nothing
	 more to do.  */
      isec = 0;
      matching_lma = 0;
      suggested_lma = 0;
      first_matching_lma = TRUE;
      first_suggested_lma = TRUE;

      for (section = ibfd->sections;
	   section != NULL;
	   section = section->next)
	if (section == first_section)
	  break;

      for (j = 0; section != NULL; section = section->next)
	{
	  if (INCLUDE_SECTION_IN_SEGMENT (section, segment, bed))
	    {
	      output_section = section->output_section;

	      sections[j++] = section;

	      /* The Solaris native linker always sets p_paddr to 0.
		 We try to catch that case here, and set it to the
		 correct value.  Note - some backends require that
		 p_paddr be left as zero.  */
	      if (!p_paddr_valid
		  && segment->p_vaddr != 0
		  && !bed->want_p_paddr_set_to_zero
		  && isec == 0
		  && output_section->lma != 0
		  && output_section->vma == (segment->p_vaddr
					     + (map->includes_filehdr
						? iehdr->e_ehsize
						: 0)
					     + (map->includes_phdrs
						? (iehdr->e_phnum
						   * iehdr->e_phentsize)
						: 0)))
		map->p_paddr = segment->p_vaddr;

	      /* Match up the physical address of the segment with the
		 LMA address of the output section.  */
	      if (IS_CONTAINED_BY_LMA (output_section, segment, map->p_paddr)
		  || IS_COREFILE_NOTE (segment, section)
		  || (bed->want_p_paddr_set_to_zero
		      && IS_CONTAINED_BY_VMA (output_section, segment)))
		{
		  if (first_matching_lma || output_section->lma < matching_lma)
		    {
		      matching_lma = output_section->lma;
		      first_matching_lma = FALSE;
		    }

		  /* We assume that if the section fits within the segment
		     then it does not overlap any other section within that
		     segment.  */
		  map->sections[isec++] = output_section;
		}
	      else if (first_suggested_lma)
		{
		  suggested_lma = output_section->lma;
		  first_suggested_lma = FALSE;
		}

	      if (j == section_count)
		break;
	    }
	}

      BFD_ASSERT (j == section_count);

      /* Step Two: Adjust the physical address of the current segment,
	 if necessary.  */
      if (isec == section_count)
	{
	  /* All of the sections fitted within the segment as currently
	     specified.  This is the default case.  Add the segment to
	     the list of built segments and carry on to process the next
	     program header in the input BFD.  */
	  map->count = section_count;
	  *pointer_to_map = map;
	  pointer_to_map = &map->next;

	  if (p_paddr_valid
	      && !bed->want_p_paddr_set_to_zero
	      && matching_lma != map->p_paddr
	      && !map->includes_filehdr
	      && !map->includes_phdrs)
	    /* There is some padding before the first section in the
	       segment.  So, we must account for that in the output
	       segment's vma.  */
	    map->p_vaddr_offset = matching_lma - map->p_paddr;

	  free (sections);
	  continue;
	}
      else
	{
	  if (!first_matching_lma)
	    {
	      /* At least one section fits inside the current segment.
		 Keep it, but modify its physical address to match the
		 LMA of the first section that fitted.  */
	      map->p_paddr = matching_lma;
	    }
	  else
	    {
	      /* None of the sections fitted inside the current segment.
		 Change the current segment's physical address to match
		 the LMA of the first section.  */
	      map->p_paddr = suggested_lma;
	    }

	  /* Offset the segment physical address from the lma
	     to allow for space taken up by elf headers.  */
	  if (map->includes_filehdr)
	    {
	      if (map->p_paddr >= iehdr->e_ehsize)
		map->p_paddr -= iehdr->e_ehsize;
	      else
		{
		  map->includes_filehdr = FALSE;
		  map->includes_phdrs = FALSE;
		}
	    }

	  if (map->includes_phdrs)
	    {
	      if (map->p_paddr >= iehdr->e_phnum * iehdr->e_phentsize)
		{
		  map->p_paddr -= iehdr->e_phnum * iehdr->e_phentsize;

		  /* iehdr->e_phnum is just an estimate of the number
		     of program headers that we will need.  Make a note
		     here of the number we used and the segment we chose
		     to hold these headers, so that we can adjust the
		     offset when we know the correct value.  */
		  phdr_adjust_num = iehdr->e_phnum;
		  phdr_adjust_seg = map;
		}
	      else
		map->includes_phdrs = FALSE;
	    }
	}

      /* Step Three: Loop over the sections again, this time assigning
	 those that fit to the current segment and removing them from the
	 sections array; but making sure not to leave large gaps.  Once all
	 possible sections have been assigned to the current segment it is
	 added to the list of built segments and if sections still remain
	 to be assigned, a new segment is constructed before repeating
	 the loop.  */
      isec = 0;
      do
	{
	  map->count = 0;
	  suggested_lma = 0;
	  first_suggested_lma = TRUE;

	  /* Fill the current segment with sections that fit.  */
	  for (j = 0; j < section_count; j++)
	    {
	      section = sections[j];

	      if (section == NULL)
		continue;

	      output_section = section->output_section;

	      BFD_ASSERT (output_section != NULL);

	      if (IS_CONTAINED_BY_LMA (output_section, segment, map->p_paddr)
		  || IS_COREFILE_NOTE (segment, section))
		{
		  if (map->count == 0)
		    {
		      /* If the first section in a segment does not start at
			 the beginning of the segment, then something is
			 wrong.  */
		      if (output_section->lma
			  != (map->p_paddr
			      + (map->includes_filehdr ? iehdr->e_ehsize : 0)
			      + (map->includes_phdrs
				 ? iehdr->e_phnum * iehdr->e_phentsize
				 : 0)))
			abort ();
		    }
		  else
		    {
		      asection *prev_sec;

		      prev_sec = map->sections[map->count - 1];

		      /* If the gap between the end of the previous section
			 and the start of this section is more than
			 maxpagesize then we need to start a new segment.  */
		      if ((BFD_ALIGN (prev_sec->lma + prev_sec->size,
				      maxpagesize)
			   < BFD_ALIGN (output_section->lma, maxpagesize))
			  || (prev_sec->lma + prev_sec->size
			      > output_section->lma))
			{
			  if (first_suggested_lma)
			    {
			      suggested_lma = output_section->lma;
			      first_suggested_lma = FALSE;
			    }

			  continue;
			}
		    }

		  map->sections[map->count++] = output_section;
		  ++isec;
		  sections[j] = NULL;
		  section->segment_mark = TRUE;
		}
	      else if (first_suggested_lma)
		{
		  suggested_lma = output_section->lma;
		  first_suggested_lma = FALSE;
		}
	    }

	  BFD_ASSERT (map->count > 0);

	  /* Add the current segment to the list of built segments.  */
	  *pointer_to_map = map;
	  pointer_to_map = &map->next;

	  if (isec < section_count)
	    {
	      /* We still have not allocated all of the sections to
		 segments.  Create a new segment here, initialise it
		 and carry on looping.  */
	      amt = sizeof (struct elf_segment_map);
	      amt += ((bfd_size_type) section_count - 1) * sizeof (asection *);
	      map = (struct elf_segment_map *) bfd_zalloc (obfd, amt);
	      if (map == NULL)
		{
		  free (sections);
		  return FALSE;
		}

	      /* Initialise the fields of the segment map.  Set the physical
		 physical address to the LMA of the first section that has
		 not yet been assigned.  */
	      map->next = NULL;
	      map->p_type = segment->p_type;
	      map->p_flags = segment->p_flags;
	      map->p_flags_valid = 1;
	      map->p_paddr = suggested_lma;
	      map->p_paddr_valid = p_paddr_valid;
	      map->includes_filehdr = 0;
	      map->includes_phdrs = 0;
	    }
	}
      while (isec < section_count);

      free (sections);
    }

  elf_seg_map (obfd) = map_first;

  /* If we had to estimate the number of program headers that were
     going to be needed, then check our estimate now and adjust
     the offset if necessary.  */
  if (phdr_adjust_seg != NULL)
    {
      unsigned int count;

      for (count = 0, map = map_first; map != NULL; map = map->next)
	count++;

      if (count > phdr_adjust_num)
	phdr_adjust_seg->p_paddr
	  -= (count - phdr_adjust_num) * iehdr->e_phentsize;
    }

#undef SEGMENT_END
#undef SECTION_SIZE
#undef IS_CONTAINED_BY_VMA
#undef IS_CONTAINED_BY_LMA
#undef IS_NOTE
#undef IS_COREFILE_NOTE
#undef IS_SOLARIS_PT_INTERP
#undef IS_SECTION_IN_INPUT_SEGMENT
#undef INCLUDE_SECTION_IN_SEGMENT
#undef SEGMENT_AFTER_SEGMENT
#undef SEGMENT_OVERLAPS
  return TRUE;
}

/* Copy ELF program header information.  */

static bfd_boolean
copy_elf_program_header (bfd *ibfd, bfd *obfd)
{
  Elf_Internal_Ehdr *iehdr;
  struct elf_segment_map *map;
  struct elf_segment_map *map_first;
  struct elf_segment_map **pointer_to_map;
  Elf_Internal_Phdr *segment;
  unsigned int i;
  unsigned int num_segments;
  bfd_boolean phdr_included = FALSE;
  bfd_boolean p_paddr_valid;

  iehdr = elf_elfheader (ibfd);

  map_first = NULL;
  pointer_to_map = &map_first;

  /* If all the segment p_paddr fields are zero, don't set
     map->p_paddr_valid.  */
  p_paddr_valid = FALSE;
  num_segments = elf_elfheader (ibfd)->e_phnum;
  for (i = 0, segment = elf_tdata (ibfd)->phdr;
       i < num_segments;
       i++, segment++)
    if (segment->p_paddr != 0)
      {
	p_paddr_valid = TRUE;
	break;
      }

  for (i = 0, segment = elf_tdata (ibfd)->phdr;
       i < num_segments;
       i++, segment++)
    {
      asection *section;
      unsigned int section_count;
      bfd_size_type amt;
      Elf_Internal_Shdr *this_hdr;
      asection *first_section = NULL;
      asection *lowest_section;

      /* Compute how many sections are in this segment.  */
      for (section = ibfd->sections, section_count = 0;
	   section != NULL;
	   section = section->next)
	{
	  this_hdr = &(elf_section_data(section)->this_hdr);
	  if (ELF_SECTION_IN_SEGMENT (this_hdr, segment))
	    {
	      if (first_section == NULL)
		first_section = section;
	      section_count++;
	    }
	}

      /* Allocate a segment map big enough to contain
	 all of the sections we have selected.  */
      amt = sizeof (struct elf_segment_map);
      if (section_count != 0)
	amt += ((bfd_size_type) section_count - 1) * sizeof (asection *);
      map = (struct elf_segment_map *) bfd_zalloc (obfd, amt);
      if (map == NULL)
	return FALSE;

      /* Initialize the fields of the output segment map with the
	 input segment.  */
      map->next = NULL;
      map->p_type = segment->p_type;
      map->p_flags = segment->p_flags;
      map->p_flags_valid = 1;
      map->p_paddr = segment->p_paddr;
      map->p_paddr_valid = p_paddr_valid;
      map->p_align = segment->p_align;
      map->p_align_valid = 1;
      map->p_vaddr_offset = 0;

      if (map->p_type == PT_GNU_RELRO
	  || map->p_type == PT_GNU_STACK)
	{
	  /* The PT_GNU_RELRO segment may contain the first a few
	     bytes in the .got.plt section even if the whole .got.plt
	     section isn't in the PT_GNU_RELRO segment.  We won't
	     change the size of the PT_GNU_RELRO segment.
	     Similarly, PT_GNU_STACK size is significant on uclinux
	     systems.    */
	  map->p_size = segment->p_memsz;
	  map->p_size_valid = 1;
	}

      /* Determine if this segment contains the ELF file header
	 and if it contains the program headers themselves.  */
      map->includes_filehdr = (segment->p_offset == 0
			       && segment->p_filesz >= iehdr->e_ehsize);

      map->includes_phdrs = 0;
      if (! phdr_included || segment->p_type != PT_LOAD)
	{
	  map->includes_phdrs =
	    (segment->p_offset <= (bfd_vma) iehdr->e_phoff
	     && (segment->p_offset + segment->p_filesz
		 >= ((bfd_vma) iehdr->e_phoff
		     + iehdr->e_phnum * iehdr->e_phentsize)));

	  if (segment->p_type == PT_LOAD && map->includes_phdrs)
	    phdr_included = TRUE;
	}

      lowest_section = NULL;
      if (section_count != 0)
	{
	  unsigned int isec = 0;

	  for (section = first_section;
	       section != NULL;
	       section = section->next)
	    {
	      this_hdr = &(elf_section_data(section)->this_hdr);
	      if (ELF_SECTION_IN_SEGMENT (this_hdr, segment))
		{
		  map->sections[isec++] = section->output_section;
		  if ((section->flags & SEC_ALLOC) != 0)
		    {
		      bfd_vma seg_off;

		      if (lowest_section == NULL
			  || section->lma < lowest_section->lma)
			lowest_section = section;

		      /* Section lmas are set up from PT_LOAD header
			 p_paddr in _bfd_elf_make_section_from_shdr.
			 If this header has a p_paddr that disagrees
			 with the section lma, flag the p_paddr as
			 invalid.  */
		      if ((section->flags & SEC_LOAD) != 0)
			seg_off = this_hdr->sh_offset - segment->p_offset;
		      else
			seg_off = this_hdr->sh_addr - segment->p_vaddr;
		      if (section->lma - segment->p_paddr != seg_off)
			map->p_paddr_valid = FALSE;
		    }
		  if (isec == section_count)
		    break;
		}
	    }
	}

      if (map->includes_filehdr && lowest_section != NULL)
	/* We need to keep the space used by the headers fixed.  */
	map->header_size = lowest_section->vma - segment->p_vaddr;

      if (!map->includes_phdrs
	  && !map->includes_filehdr
	  && map->p_paddr_valid)
	/* There is some other padding before the first section.  */
	map->p_vaddr_offset = ((lowest_section ? lowest_section->lma : 0)
			       - segment->p_paddr);

      map->count = section_count;
      *pointer_to_map = map;
      pointer_to_map = &map->next;
    }

  elf_seg_map (obfd) = map_first;
  return TRUE;
}

/* Copy private BFD data.  This copies or rewrites ELF program header
   information.  */

static bfd_boolean
copy_private_bfd_data (bfd *ibfd, bfd *obfd)
{
  if (bfd_get_flavour (ibfd) != bfd_target_elf_flavour
      || bfd_get_flavour (obfd) != bfd_target_elf_flavour)
    return TRUE;

  if (elf_tdata (ibfd)->phdr == NULL)
    return TRUE;

  if (ibfd->xvec == obfd->xvec)
    {
      /* Check to see if any sections in the input BFD
	 covered by ELF program header have changed.  */
      Elf_Internal_Phdr *segment;
      asection *section, *osec;
      unsigned int i, num_segments;
      Elf_Internal_Shdr *this_hdr;
      const struct elf_backend_data *bed;

      bed = get_elf_backend_data (ibfd);

      /* Regenerate the segment map if p_paddr is set to 0.  */
      if (bed->want_p_paddr_set_to_zero)
	goto rewrite;

      /* Initialize the segment mark field.  */
      for (section = obfd->sections; section != NULL;
	   section = section->next)
	section->segment_mark = FALSE;

      num_segments = elf_elfheader (ibfd)->e_phnum;
      for (i = 0, segment = elf_tdata (ibfd)->phdr;
	   i < num_segments;
	   i++, segment++)
	{
	  /* PR binutils/3535.  The Solaris linker always sets the p_paddr
	     and p_memsz fields of special segments (DYNAMIC, INTERP) to 0
	     which severly confuses things, so always regenerate the segment
	     map in this case.  */
	  if (segment->p_paddr == 0
	      && segment->p_memsz == 0
	      && (segment->p_type == PT_INTERP || segment->p_type == PT_DYNAMIC))
	    goto rewrite;

	  for (section = ibfd->sections;
	       section != NULL; section = section->next)
	    {
	      /* We mark the output section so that we know it comes
		 from the input BFD.  */
	      osec = section->output_section;
	      if (osec)
		osec->segment_mark = TRUE;

	      /* Check if this section is covered by the segment.  */
	      this_hdr = &(elf_section_data(section)->this_hdr);
	      if (ELF_SECTION_IN_SEGMENT (this_hdr, segment))
		{
		  /* FIXME: Check if its output section is changed or
		     removed.  What else do we need to check?  */
		  if (osec == NULL
		      || section->flags != osec->flags
		      || section->lma != osec->lma
		      || section->vma != osec->vma
		      || section->size != osec->size
		      || section->rawsize != osec->rawsize
		      || section->alignment_power != osec->alignment_power)
		    goto rewrite;
		}
	    }
	}

      /* Check to see if any output section do not come from the
	 input BFD.  */
      for (section = obfd->sections; section != NULL;
	   section = section->next)
	{
	  if (section->segment_mark == FALSE)
	    goto rewrite;
	  else
	    section->segment_mark = FALSE;
	}

      return copy_elf_program_header (ibfd, obfd);
    }

rewrite:
  if (ibfd->xvec == obfd->xvec)
    {
      /* When rewriting program header, set the output maxpagesize to
	 the maximum alignment of input PT_LOAD segments.  */
      Elf_Internal_Phdr *segment;
      unsigned int i;
      unsigned int num_segments = elf_elfheader (ibfd)->e_phnum;
      bfd_vma maxpagesize = 0;

      for (i = 0, segment = elf_tdata (ibfd)->phdr;
	   i < num_segments;
	   i++, segment++)
	if (segment->p_type == PT_LOAD
	    && maxpagesize < segment->p_align)
	  maxpagesize = segment->p_align;

      if (maxpagesize != get_elf_backend_data (obfd)->maxpagesize)
	bfd_emul_set_maxpagesize (bfd_get_target (obfd), maxpagesize);
    }

  return rewrite_elf_program_header (ibfd, obfd);
}

/* Initialize private output section information from input section.  */

bfd_boolean
_bfd_elf_init_private_section_data (bfd *ibfd,
				    asection *isec,
				    bfd *obfd,
				    asection *osec,
				    struct bfd_link_info *link_info)

{
  Elf_Internal_Shdr *ihdr, *ohdr;
  bfd_boolean final_link = link_info != NULL && !link_info->relocatable;

  if (ibfd->xvec->flavour != bfd_target_elf_flavour
      || obfd->xvec->flavour != bfd_target_elf_flavour)
    return TRUE;

  BFD_ASSERT (elf_section_data (osec) != NULL);

  /* For objcopy and relocatable link, don't copy the output ELF
     section type from input if the output BFD section flags have been
     set to something different.  For a final link allow some flags
     that the linker clears to differ.  */
  if (elf_section_type (osec) == SHT_NULL
      && (osec->flags == isec->flags
	  || (final_link
	      && ((osec->flags ^ isec->flags)
		  & ~(SEC_LINK_ONCE | SEC_LINK_DUPLICATES | SEC_RELOC)) == 0)))
    elf_section_type (osec) = elf_section_type (isec);

  /* FIXME: Is this correct for all OS/PROC specific flags?  */
  elf_section_flags (osec) |= (elf_section_flags (isec)
			       & (SHF_MASKOS | SHF_MASKPROC));

  /* Set things up for objcopy and relocatable link.  The output
     SHT_GROUP section will have its elf_next_in_group pointing back
     to the input group members.  Ignore linker created group section.
     See elfNN_ia64_object_p in elfxx-ia64.c.  */
  if (!final_link)
    {
      if (elf_sec_group (isec) == NULL
	  || (elf_sec_group (isec)->flags & SEC_LINKER_CREATED) == 0)
	{
	  if (elf_section_flags (isec) & SHF_GROUP)
	    elf_section_flags (osec) |= SHF_GROUP;
	  elf_next_in_group (osec) = elf_next_in_group (isec);
	  elf_section_data (osec)->group = elf_section_data (isec)->group;
	}
    }

  ihdr = &elf_section_data (isec)->this_hdr;

  /* We need to handle elf_linked_to_section for SHF_LINK_ORDER. We
     don't use the output section of the linked-to section since it
     may be NULL at this point.  */
  if ((ihdr->sh_flags & SHF_LINK_ORDER) != 0)
    {
      ohdr = &elf_section_data (osec)->this_hdr;
      ohdr->sh_flags |= SHF_LINK_ORDER;
      elf_linked_to_section (osec) = elf_linked_to_section (isec);
    }

  osec->use_rela_p = isec->use_rela_p;

  return TRUE;
}

/* Copy private section information.  This copies over the entsize
   field, and sometimes the info field.  */

bfd_boolean
_bfd_elf_copy_private_section_data (bfd *ibfd,
				    asection *isec,
				    bfd *obfd,
				    asection *osec)
{
  Elf_Internal_Shdr *ihdr, *ohdr;

  if (ibfd->xvec->flavour != bfd_target_elf_flavour
      || obfd->xvec->flavour != bfd_target_elf_flavour)
    return TRUE;

  ihdr = &elf_section_data (isec)->this_hdr;
  ohdr = &elf_section_data (osec)->this_hdr;

  ohdr->sh_entsize = ihdr->sh_entsize;

  if (ihdr->sh_type == SHT_SYMTAB
      || ihdr->sh_type == SHT_DYNSYM
      || ihdr->sh_type == SHT_GNU_verneed
      || ihdr->sh_type == SHT_GNU_verdef)
    ohdr->sh_info = ihdr->sh_info;

  return _bfd_elf_init_private_section_data (ibfd, isec, obfd, osec,
					     NULL);
}

/* Look at all the SHT_GROUP sections in IBFD, making any adjustments
   necessary if we are removing either the SHT_GROUP section or any of
   the group member sections.  DISCARDED is the value that a section's
   output_section has if the section will be discarded, NULL when this
   function is called from objcopy, bfd_abs_section_ptr when called
   from the linker.  */

bfd_boolean
_bfd_elf_fixup_group_sections (bfd *ibfd, asection *discarded)
{
  asection *isec;

  for (isec = ibfd->sections; isec != NULL; isec = isec->next)
    if (elf_section_type (isec) == SHT_GROUP)
      {
	asection *first = elf_next_in_group (isec);
	asection *s = first;
	bfd_size_type removed = 0;

	while (s != NULL)
	  {
	    /* If this member section is being output but the
	       SHT_GROUP section is not, then clear the group info
	       set up by _bfd_elf_copy_private_section_data.  */
	    if (s->output_section != discarded
		&& isec->output_section == discarded)
	      {
		elf_section_flags (s->output_section) &= ~SHF_GROUP;
		elf_group_name (s->output_section) = NULL;
	      }
	    /* Conversely, if the member section is not being output
	       but the SHT_GROUP section is, then adjust its size.  */
	    else if (s->output_section == discarded
		     && isec->output_section != discarded)
	      removed += 4;
	    s = elf_next_in_group (s);
	    if (s == first)
	      break;
	  }
	if (removed != 0)
	  {
	    if (discarded != NULL)
	      {
		/* If we've been called for ld -r, then we need to
		   adjust the input section size.  This function may
		   be called multiple times, so save the original
		   size.  */
		if (isec->rawsize == 0)
		  isec->rawsize = isec->size;
		isec->size = isec->rawsize - removed;
	      }
	    else
	      {
		/* Adjust the output section size when called from
		   objcopy. */
		isec->output_section->size -= removed;
	      }
	  }
      }

  return TRUE;
}

/* Copy private header information.  */

bfd_boolean
_bfd_elf_copy_private_header_data (bfd *ibfd, bfd *obfd)
{
  if (bfd_get_flavour (ibfd) != bfd_target_elf_flavour
      || bfd_get_flavour (obfd) != bfd_target_elf_flavour)
    return TRUE;

  /* Copy over private BFD data if it has not already been copied.
     This must be done here, rather than in the copy_private_bfd_data
     entry point, because the latter is called after the section
     contents have been set, which means that the program headers have
     already been worked out.  */
  if (elf_seg_map (obfd) == NULL && elf_tdata (ibfd)->phdr != NULL)
    {
      if (! copy_private_bfd_data (ibfd, obfd))
	return FALSE;
    }

  return _bfd_elf_fixup_group_sections (ibfd, NULL);
}

/* Copy private symbol information.  If this symbol is in a section
   which we did not map into a BFD section, try to map the section
   index correctly.  We use special macro definitions for the mapped
   section indices; these definitions are interpreted by the
   swap_out_syms function.  */

#define MAP_ONESYMTAB (SHN_HIOS + 1)
#define MAP_DYNSYMTAB (SHN_HIOS + 2)
#define MAP_STRTAB    (SHN_HIOS + 3)
#define MAP_SHSTRTAB  (SHN_HIOS + 4)
#define MAP_SYM_SHNDX (SHN_HIOS + 5)

bfd_boolean
_bfd_elf_copy_private_symbol_data (bfd *ibfd,
				   asymbol *isymarg,
				   bfd *obfd,
				   asymbol *osymarg)
{
  elf_symbol_type *isym, *osym;

  if (bfd_get_flavour (ibfd) != bfd_target_elf_flavour
      || bfd_get_flavour (obfd) != bfd_target_elf_flavour)
    return TRUE;

  isym = elf_symbol_from (ibfd, isymarg);
  osym = elf_symbol_from (obfd, osymarg);

  if (isym != NULL
      && isym->internal_elf_sym.st_shndx != 0
      && osym != NULL
      && bfd_is_abs_section (isym->symbol.section))
    {
      unsigned int shndx;

      shndx = isym->internal_elf_sym.st_shndx;
      if (shndx == elf_onesymtab (ibfd))
	shndx = MAP_ONESYMTAB;
      else if (shndx == elf_dynsymtab (ibfd))
	shndx = MAP_DYNSYMTAB;
      else if (shndx == elf_strtab_sec (ibfd))
	shndx = MAP_STRTAB;
      else if (shndx == elf_shstrtab_sec (ibfd))
	shndx = MAP_SHSTRTAB;
      else if (shndx == elf_symtab_shndx (ibfd))
	shndx = MAP_SYM_SHNDX;
      osym->internal_elf_sym.st_shndx = shndx;
    }

  return TRUE;
}

/* Swap out the symbols.  */

static bfd_boolean
swap_out_syms (bfd *abfd,
	       struct bfd_strtab_hash **sttp,
	       int relocatable_p)
{
  const struct elf_backend_data *bed;
  int symcount;
  asymbol **syms;
  struct bfd_strtab_hash *stt;
  Elf_Internal_Shdr *symtab_hdr;
  Elf_Internal_Shdr *symtab_shndx_hdr;
  Elf_Internal_Shdr *symstrtab_hdr;
  bfd_byte *outbound_syms;
  bfd_byte *outbound_shndx;
  int idx;
  unsigned int num_locals;
  bfd_size_type amt;
  bfd_boolean name_local_sections;

  if (!elf_map_symbols (abfd, &num_locals))
    return FALSE;

  /* Dump out the symtabs.  */
  stt = _bfd_elf_stringtab_init ();
  if (stt == NULL)
    return FALSE;

  bed = get_elf_backend_data (abfd);
  symcount = bfd_get_symcount (abfd);
  symtab_hdr = &elf_tdata (abfd)->symtab_hdr;
  symtab_hdr->sh_type = SHT_SYMTAB;
  symtab_hdr->sh_entsize = bed->s->sizeof_sym;
  symtab_hdr->sh_size = symtab_hdr->sh_entsize * (symcount + 1);
  symtab_hdr->sh_info = num_locals + 1;
  symtab_hdr->sh_addralign = (bfd_vma) 1 << bed->s->log_file_align;

  symstrtab_hdr = &elf_tdata (abfd)->strtab_hdr;
  symstrtab_hdr->sh_type = SHT_STRTAB;

  outbound_syms = (bfd_byte *) bfd_alloc2 (abfd, 1 + symcount,
                                           bed->s->sizeof_sym);
  if (outbound_syms == NULL)
    {
      _bfd_stringtab_free (stt);
      return FALSE;
    }
  symtab_hdr->contents = outbound_syms;

  outbound_shndx = NULL;
  symtab_shndx_hdr = &elf_tdata (abfd)->symtab_shndx_hdr;
  if (symtab_shndx_hdr->sh_name != 0)
    {
      amt = (bfd_size_type) (1 + symcount) * sizeof (Elf_External_Sym_Shndx);
      outbound_shndx =  (bfd_byte *)
          bfd_zalloc2 (abfd, 1 + symcount, sizeof (Elf_External_Sym_Shndx));
      if (outbound_shndx == NULL)
	{
	  _bfd_stringtab_free (stt);
	  return FALSE;
	}

      symtab_shndx_hdr->contents = outbound_shndx;
      symtab_shndx_hdr->sh_type = SHT_SYMTAB_SHNDX;
      symtab_shndx_hdr->sh_size = amt;
      symtab_shndx_hdr->sh_addralign = sizeof (Elf_External_Sym_Shndx);
      symtab_shndx_hdr->sh_entsize = sizeof (Elf_External_Sym_Shndx);
    }

  /* Now generate the data (for "contents").  */
  {
    /* Fill in zeroth symbol and swap it out.  */
    Elf_Internal_Sym sym;
    sym.st_name = 0;
    sym.st_value = 0;
    sym.st_size = 0;
    sym.st_info = 0;
    sym.st_other = 0;
    sym.st_shndx = SHN_UNDEF;
    sym.st_target_internal = 0;
    bed->s->swap_symbol_out (abfd, &sym, outbound_syms, outbound_shndx);
    outbound_syms += bed->s->sizeof_sym;
    if (outbound_shndx != NULL)
      outbound_shndx += sizeof (Elf_External_Sym_Shndx);
  }

  name_local_sections
    = (bed->elf_backend_name_local_section_symbols
       && bed->elf_backend_name_local_section_symbols (abfd));

  syms = bfd_get_outsymbols (abfd);
  for (idx = 0; idx < symcount; idx++)
    {
      Elf_Internal_Sym sym;
      bfd_vma value = syms[idx]->value;
      elf_symbol_type *type_ptr;
      flagword flags = syms[idx]->flags;
      int type;

      if (!name_local_sections
	  && (flags & (BSF_SECTION_SYM | BSF_GLOBAL)) == BSF_SECTION_SYM)
	{
	  /* Local section symbols have no name.  */
	  sym.st_name = 0;
	}
      else
	{
	  sym.st_name = (unsigned long) _bfd_stringtab_add (stt,
							    syms[idx]->name,
							    TRUE, FALSE);
	  if (sym.st_name == (unsigned long) -1)
	    {
	      _bfd_stringtab_free (stt);
	      return FALSE;
	    }
	}

      type_ptr = elf_symbol_from (abfd, syms[idx]);

      if ((flags & BSF_SECTION_SYM) == 0
	  && bfd_is_com_section (syms[idx]->section))
	{
	  /* ELF common symbols put the alignment into the `value' field,
	     and the size into the `size' field.  This is backwards from
	     how BFD handles it, so reverse it here.  */
	  sym.st_size = value;
	  if (type_ptr == NULL
	      || type_ptr->internal_elf_sym.st_value == 0)
	    sym.st_value = value >= 16 ? 16 : (1 << bfd_log2 (value));
	  else
	    sym.st_value = type_ptr->internal_elf_sym.st_value;
	  sym.st_shndx = _bfd_elf_section_from_bfd_section
	    (abfd, syms[idx]->section);
	}
      else
	{
	  asection *sec = syms[idx]->section;
	  unsigned int shndx;

	  if (sec->output_section)
	    {
	      value += sec->output_offset;
	      sec = sec->output_section;
	    }

	  /* Don't add in the section vma for relocatable output.  */
	  if (! relocatable_p)
	    value += sec->vma;
	  sym.st_value = value;
	  sym.st_size = type_ptr ? type_ptr->internal_elf_sym.st_size : 0;

	  if (bfd_is_abs_section (sec)
	      && type_ptr != NULL
	      && type_ptr->internal_elf_sym.st_shndx != 0)
	    {
	      /* This symbol is in a real ELF section which we did
		 not create as a BFD section.  Undo the mapping done
		 by copy_private_symbol_data.  */
	      shndx = type_ptr->internal_elf_sym.st_shndx;
	      switch (shndx)
		{
		case MAP_ONESYMTAB:
		  shndx = elf_onesymtab (abfd);
		  break;
		case MAP_DYNSYMTAB:
		  shndx = elf_dynsymtab (abfd);
		  break;
		case MAP_STRTAB:
		  shndx = elf_strtab_sec (abfd);
		  break;
		case MAP_SHSTRTAB:
		  shndx = elf_shstrtab_sec (abfd);
		  break;
		case MAP_SYM_SHNDX:
		  shndx = elf_symtab_shndx (abfd);
		  break;
		default:
		  shndx = SHN_ABS;
		  break;
		}
	    }
	  else
	    {
	      shndx = _bfd_elf_section_from_bfd_section (abfd, sec);

	      if (shndx == SHN_BAD)
		{
		  asection *sec2;

		  /* Writing this would be a hell of a lot easier if
		     we had some decent documentation on bfd, and
		     knew what to expect of the library, and what to
		     demand of applications.  For example, it
		     appears that `objcopy' might not set the
		     section of a symbol to be a section that is
		     actually in the output file.  */
		  sec2 = bfd_get_section_by_name (abfd, sec->name);
		  if (sec2 == NULL)
		    {
		      _bfd_error_handler (_("\
Unable to find equivalent output section for symbol '%s' from section '%s'"),
					  syms[idx]->name ? syms[idx]->name : "<Local sym>",
					  sec->name);
		      bfd_set_error (bfd_error_invalid_operation);
		      _bfd_stringtab_free (stt);
		      return FALSE;
		    }

		  shndx = _bfd_elf_section_from_bfd_section (abfd, sec2);
		  BFD_ASSERT (shndx != SHN_BAD);
		}
	    }

	  sym.st_shndx = shndx;
	}

      if ((flags & BSF_THREAD_LOCAL) != 0)
	type = STT_TLS;
      else if ((flags & BSF_GNU_INDIRECT_FUNCTION) != 0)
	type = STT_GNU_IFUNC;
      else if ((flags & BSF_FUNCTION) != 0)
	type = STT_FUNC;
      else if ((flags & BSF_OBJECT) != 0)
	type = STT_OBJECT;
      else if ((flags & BSF_RELC) != 0)
	type = STT_RELC;
      else if ((flags & BSF_SRELC) != 0)
	type = STT_SRELC;
      else
	type = STT_NOTYPE;

      if (syms[idx]->section->flags & SEC_THREAD_LOCAL)
	type = STT_TLS;

      /* Processor-specific types.  */
      if (type_ptr != NULL
	  && bed->elf_backend_get_symbol_type)
	type = ((*bed->elf_backend_get_symbol_type)
		(&type_ptr->internal_elf_sym, type));

      if (flags & BSF_SECTION_SYM)
	{
	  if (flags & BSF_GLOBAL)
	    sym.st_info = ELF_ST_INFO (STB_GLOBAL, STT_SECTION);
	  else
	    sym.st_info = ELF_ST_INFO (STB_LOCAL, STT_SECTION);
	}
      else if (bfd_is_com_section (syms[idx]->section))
	{
#ifdef USE_STT_COMMON
	  if (type == STT_OBJECT)
	    sym.st_info = ELF_ST_INFO (STB_GLOBAL, STT_COMMON);
	  else
#endif
	    sym.st_info = ELF_ST_INFO (STB_GLOBAL, type);
	}
      /* Output undefined secondary symbols as weak.  */
      else if (bfd_is_und_section (syms[idx]->section))
	sym.st_info = ELF_ST_INFO (((flags & (BSF_WEAK | BSF_SECONDARY))
				    ? STB_WEAK
				    : STB_GLOBAL),
				   type);
      else if (flags & BSF_FILE)
	sym.st_info = ELF_ST_INFO (STB_LOCAL, STT_FILE);
      else
	{
	  int bind = STB_LOCAL;

	  if (flags & BSF_LOCAL)
	    bind = STB_LOCAL;
	  else if (flags & BSF_GNU_UNIQUE)
	    bind = STB_GNU_UNIQUE;
	  else if (flags & BSF_SECONDARY)
	    bind = STB_SECONDARY;
	  else if (flags & BSF_WEAK)
	    bind = STB_WEAK;
	  else if (flags & BSF_GLOBAL)
	    bind = STB_GLOBAL;

	  sym.st_info = ELF_ST_INFO (bind, type);
	}

      if (type_ptr != NULL)
	{
	  sym.st_other = type_ptr->internal_elf_sym.st_other;
	  sym.st_target_internal
	    = type_ptr->internal_elf_sym.st_target_internal;
	}
      else
	{
	  sym.st_other = 0;
	  sym.st_target_internal = 0;
	}

      bed->s->swap_symbol_out (abfd, &sym, outbound_syms, outbound_shndx);
      outbound_syms += bed->s->sizeof_sym;
      if (outbound_shndx != NULL)
	outbound_shndx += sizeof (Elf_External_Sym_Shndx);
    }

  *sttp = stt;
  symstrtab_hdr->sh_size = _bfd_stringtab_size (stt);
  symstrtab_hdr->sh_type = SHT_STRTAB;

  symstrtab_hdr->sh_flags = 0;
  symstrtab_hdr->sh_addr = 0;
  symstrtab_hdr->sh_entsize = 0;
  symstrtab_hdr->sh_link = 0;
  symstrtab_hdr->sh_info = 0;
  symstrtab_hdr->sh_addralign = 1;

  return TRUE;
}

/* Return the number of bytes required to hold the symtab vector.

   Note that we base it on the count plus 1, since we will null terminate
   the vector allocated based on this size.  However, the ELF symbol table
   always has a dummy entry as symbol #0, so it ends up even.  */

long
_bfd_elf_get_symtab_upper_bound (bfd *abfd)
{
  long symcount;
  long symtab_size;
  Elf_Internal_Shdr *hdr = &elf_tdata (abfd)->symtab_hdr;

  symcount = hdr->sh_size / get_elf_backend_data (abfd)->s->sizeof_sym;
  symtab_size = (symcount + 1) * (sizeof (asymbol *));
  if (symcount > 0)
    symtab_size -= sizeof (asymbol *);

  return symtab_size;
}

long
_bfd_elf_get_dynamic_symtab_upper_bound (bfd *abfd)
{
  long symcount;
  long symtab_size;
  Elf_Internal_Shdr *hdr = &elf_tdata (abfd)->dynsymtab_hdr;

  if (elf_dynsymtab (abfd) == 0)
    {
      bfd_set_error (bfd_error_invalid_operation);
      return -1;
    }

  symcount = hdr->sh_size / get_elf_backend_data (abfd)->s->sizeof_sym;
  symtab_size = (symcount + 1) * (sizeof (asymbol *));
  if (symcount > 0)
    symtab_size -= sizeof (asymbol *);

  return symtab_size;
}

long
_bfd_elf_get_reloc_upper_bound (bfd *abfd ATTRIBUTE_UNUSED,
				sec_ptr asect)
{
  return (asect->reloc_count + 1) * sizeof (arelent *);
}

/* Canonicalize the relocs.  */

long
_bfd_elf_canonicalize_reloc (bfd *abfd,
			     sec_ptr section,
			     arelent **relptr,
			     asymbol **symbols)
{
  arelent *tblptr;
  unsigned int i;
  const struct elf_backend_data *bed = get_elf_backend_data (abfd);

  if (! bed->s->slurp_reloc_table (abfd, section, symbols, FALSE))
    return -1;

  tblptr = section->relocation;
  for (i = 0; i < section->reloc_count; i++)
    *relptr++ = tblptr++;

  *relptr = NULL;

  return section->reloc_count;
}

long
_bfd_elf_canonicalize_symtab (bfd *abfd, asymbol **allocation)
{
  const struct elf_backend_data *bed = get_elf_backend_data (abfd);
  long symcount = bed->s->slurp_symbol_table (abfd, allocation, FALSE);

  if (symcount >= 0)
    bfd_get_symcount (abfd) = symcount;
  return symcount;
}

long
_bfd_elf_canonicalize_dynamic_symtab (bfd *abfd,
				      asymbol **allocation)
{
  const struct elf_backend_data *bed = get_elf_backend_data (abfd);
  long symcount = bed->s->slurp_symbol_table (abfd, allocation, TRUE);

  if (symcount >= 0)
    bfd_get_dynamic_symcount (abfd) = symcount;
  return symcount;
}

/* Return the size required for the dynamic reloc entries.  Any loadable
   section that was actually installed in the BFD, and has type SHT_REL
   or SHT_RELA, and uses the dynamic symbol table, is considered to be a
   dynamic reloc section.  */

long
_bfd_elf_get_dynamic_reloc_upper_bound (bfd *abfd)
{
  long ret;
  asection *s;

  if (elf_dynsymtab (abfd) == 0)
    {
      bfd_set_error (bfd_error_invalid_operation);
      return -1;
    }

  ret = sizeof (arelent *);
  for (s = abfd->sections; s != NULL; s = s->next)
    if (elf_section_data (s)->this_hdr.sh_link == elf_dynsymtab (abfd)
	&& (elf_section_data (s)->this_hdr.sh_type == SHT_REL
	    || elf_section_data (s)->this_hdr.sh_type == SHT_RELA))
      ret += ((s->size / elf_section_data (s)->this_hdr.sh_entsize)
	      * sizeof (arelent *));

  return ret;
}

/* Canonicalize the dynamic relocation entries.  Note that we return the
   dynamic relocations as a single block, although they are actually
   associated with particular sections; the interface, which was
   designed for SunOS style shared libraries, expects that there is only
   one set of dynamic relocs.  Any loadable section that was actually
   installed in the BFD, and has type SHT_REL or SHT_RELA, and uses the
   dynamic symbol table, is considered to be a dynamic reloc section.  */

long
_bfd_elf_canonicalize_dynamic_reloc (bfd *abfd,
				     arelent **storage,
				     asymbol **syms)
{
  bfd_boolean (*slurp_relocs) (bfd *, asection *, asymbol **, bfd_boolean);
  asection *s;
  long ret;

  if (elf_dynsymtab (abfd) == 0)
    {
      bfd_set_error (bfd_error_invalid_operation);
      return -1;
    }

  slurp_relocs = get_elf_backend_data (abfd)->s->slurp_reloc_table;
  ret = 0;
  for (s = abfd->sections; s != NULL; s = s->next)
    {
      if (elf_section_data (s)->this_hdr.sh_link == elf_dynsymtab (abfd)
	  && (elf_section_data (s)->this_hdr.sh_type == SHT_REL
	      || elf_section_data (s)->this_hdr.sh_type == SHT_RELA))
	{
	  arelent *p;
	  long count, i;

	  if (! (*slurp_relocs) (abfd, s, syms, TRUE))
	    return -1;
	  count = s->size / elf_section_data (s)->this_hdr.sh_entsize;
	  p = s->relocation;
	  for (i = 0; i < count; i++)
	    *storage++ = p++;
	  ret += count;
	}
    }

  *storage = NULL;

  return ret;
}

/* Read in the version information.  */

bfd_boolean
_bfd_elf_slurp_version_tables (bfd *abfd, bfd_boolean default_imported_symver)
{
  bfd_byte *contents = NULL;
  unsigned int freeidx = 0;

  if (elf_dynverref (abfd) != 0)
    {
      Elf_Internal_Shdr *hdr;
      Elf_External_Verneed *everneed;
      Elf_Internal_Verneed *iverneed;
      unsigned int i;
      bfd_byte *contents_end;

      hdr = &elf_tdata (abfd)->dynverref_hdr;

      if (hdr->sh_info == 0 || hdr->sh_size < sizeof (Elf_External_Verneed))
	{
error_return_bad_verref:
	  (*_bfd_error_handler)
	    (_("%B: .gnu.version_r invalid entry"), abfd);
	  bfd_set_error (bfd_error_bad_value);
error_return_verref:
	  elf_tdata (abfd)->verref = NULL;
	  elf_tdata (abfd)->cverrefs = 0;
	  goto error_return;
	}

      contents = (bfd_byte *) bfd_malloc (hdr->sh_size);
      if (contents == NULL)
	goto error_return_verref;

      if (bfd_seek (abfd, hdr->sh_offset, SEEK_SET) != 0
	  || bfd_bread (contents, hdr->sh_size, abfd) != hdr->sh_size)
	goto error_return_verref;

      elf_tdata (abfd)->verref = (Elf_Internal_Verneed *)
	bfd_zalloc2 (abfd, hdr->sh_info, sizeof (Elf_Internal_Verneed));

      if (elf_tdata (abfd)->verref == NULL)
	goto error_return_verref;

      BFD_ASSERT (sizeof (Elf_External_Verneed)
		  == sizeof (Elf_External_Vernaux));
      contents_end = contents + hdr->sh_size - sizeof (Elf_External_Verneed);
      everneed = (Elf_External_Verneed *) contents;
      iverneed = elf_tdata (abfd)->verref;
      for (i = 0; i < hdr->sh_info; i++, iverneed++)
	{
	  Elf_External_Vernaux *evernaux;
	  Elf_Internal_Vernaux *ivernaux;
	  unsigned int j;

	  _bfd_elf_swap_verneed_in (abfd, everneed, iverneed);

	  iverneed->vn_bfd = abfd;

	  iverneed->vn_filename =
	    bfd_elf_string_from_elf_section (abfd, hdr->sh_link,
					     iverneed->vn_file);
	  if (iverneed->vn_filename == NULL)
	    goto error_return_bad_verref;

	  if (iverneed->vn_cnt == 0)
	    iverneed->vn_auxptr = NULL;
	  else
	    {
	      iverneed->vn_auxptr = (struct elf_internal_vernaux *)
                  bfd_alloc2 (abfd, iverneed->vn_cnt,
                              sizeof (Elf_Internal_Vernaux));
	      if (iverneed->vn_auxptr == NULL)
		goto error_return_verref;
	    }

	  if (iverneed->vn_aux
	      > (size_t) (contents_end - (bfd_byte *) everneed))
	    goto error_return_bad_verref;

	  evernaux = ((Elf_External_Vernaux *)
		      ((bfd_byte *) everneed + iverneed->vn_aux));
	  ivernaux = iverneed->vn_auxptr;
	  for (j = 0; j < iverneed->vn_cnt; j++, ivernaux++)
	    {
	      _bfd_elf_swap_vernaux_in (abfd, evernaux, ivernaux);

	      ivernaux->vna_nodename =
		bfd_elf_string_from_elf_section (abfd, hdr->sh_link,
						 ivernaux->vna_name);
	      if (ivernaux->vna_nodename == NULL)
		goto error_return_bad_verref;

	      if (ivernaux->vna_other > freeidx)
		freeidx = ivernaux->vna_other;

	      ivernaux->vna_nextptr = NULL;
	      if (ivernaux->vna_next == 0)
		{
		  iverneed->vn_cnt = j + 1;
		  break;
		}
	      if (j + 1 < iverneed->vn_cnt)
		ivernaux->vna_nextptr = ivernaux + 1;

	      if (ivernaux->vna_next
		  > (size_t) (contents_end - (bfd_byte *) evernaux))
		goto error_return_bad_verref;

	      evernaux = ((Elf_External_Vernaux *)
			  ((bfd_byte *) evernaux + ivernaux->vna_next));
	    }

	  iverneed->vn_nextref = NULL;
	  if (iverneed->vn_next == 0)
	    break;
	  if (i + 1 < hdr->sh_info)
	    iverneed->vn_nextref = iverneed + 1;

	  if (iverneed->vn_next
	      > (size_t) (contents_end - (bfd_byte *) everneed))
	    goto error_return_bad_verref;

	  everneed = ((Elf_External_Verneed *)
		      ((bfd_byte *) everneed + iverneed->vn_next));
	}
      elf_tdata (abfd)->cverrefs = i;

      free (contents);
      contents = NULL;
    }

  if (elf_dynverdef (abfd) != 0)
    {
      Elf_Internal_Shdr *hdr;
      Elf_External_Verdef *everdef;
      Elf_Internal_Verdef *iverdef;
      Elf_Internal_Verdef *iverdefarr;
      Elf_Internal_Verdef iverdefmem;
      unsigned int i;
      unsigned int maxidx;
      bfd_byte *contents_end_def, *contents_end_aux;

      hdr = &elf_tdata (abfd)->dynverdef_hdr;

      if (hdr->sh_info == 0 || hdr->sh_size < sizeof (Elf_External_Verdef))
	{
	error_return_bad_verdef:
	  (*_bfd_error_handler)
	    (_("%B: .gnu.version_d invalid entry"), abfd);
	  bfd_set_error (bfd_error_bad_value);
	error_return_verdef:
	  elf_tdata (abfd)->verdef = NULL;
	  elf_tdata (abfd)->cverdefs = 0;
	  goto error_return;
	}

      contents = (bfd_byte *) bfd_malloc (hdr->sh_size);
      if (contents == NULL)
	goto error_return_verdef;
      if (bfd_seek (abfd, hdr->sh_offset, SEEK_SET) != 0
	  || bfd_bread (contents, hdr->sh_size, abfd) != hdr->sh_size)
	goto error_return_verdef;

      BFD_ASSERT (sizeof (Elf_External_Verdef)
		  >= sizeof (Elf_External_Verdaux));
      contents_end_def = contents + hdr->sh_size
			 - sizeof (Elf_External_Verdef);
      contents_end_aux = contents + hdr->sh_size
			 - sizeof (Elf_External_Verdaux);

      /* We know the number of entries in the section but not the maximum
	 index.  Therefore we have to run through all entries and find
	 the maximum.  */
      everdef = (Elf_External_Verdef *) contents;
      maxidx = 0;
      for (i = 0; i < hdr->sh_info; ++i)
	{
	  _bfd_elf_swap_verdef_in (abfd, everdef, &iverdefmem);

	  if ((iverdefmem.vd_ndx & ((unsigned) VERSYM_VERSION)) == 0)
	    goto error_return_bad_verdef;
	  if ((iverdefmem.vd_ndx & ((unsigned) VERSYM_VERSION)) > maxidx)
	    maxidx = iverdefmem.vd_ndx & ((unsigned) VERSYM_VERSION);

	  if (iverdefmem.vd_next == 0)
	    break;

	  if (iverdefmem.vd_next
	      > (size_t) (contents_end_def - (bfd_byte *) everdef))
	    goto error_return_bad_verdef;

	  everdef = ((Elf_External_Verdef *)
		     ((bfd_byte *) everdef + iverdefmem.vd_next));
	}

      if (default_imported_symver)
	{
	  if (freeidx > maxidx)
	    maxidx = ++freeidx;
	  else
	    freeidx = ++maxidx;
	}

      elf_tdata (abfd)->verdef = (Elf_Internal_Verdef *)
	bfd_zalloc2 (abfd, maxidx, sizeof (Elf_Internal_Verdef));
      if (elf_tdata (abfd)->verdef == NULL)
	goto error_return_verdef;

      elf_tdata (abfd)->cverdefs = maxidx;

      everdef = (Elf_External_Verdef *) contents;
      iverdefarr = elf_tdata (abfd)->verdef;
      for (i = 0; i < hdr->sh_info; i++)
	{
	  Elf_External_Verdaux *everdaux;
	  Elf_Internal_Verdaux *iverdaux;
	  unsigned int j;

	  _bfd_elf_swap_verdef_in (abfd, everdef, &iverdefmem);

	  if ((iverdefmem.vd_ndx & VERSYM_VERSION) == 0)
	    goto error_return_bad_verdef;

	  iverdef = &iverdefarr[(iverdefmem.vd_ndx & VERSYM_VERSION) - 1];
	  memcpy (iverdef, &iverdefmem, sizeof (Elf_Internal_Verdef));

	  iverdef->vd_bfd = abfd;

	  if (iverdef->vd_cnt == 0)
	    iverdef->vd_auxptr = NULL;
	  else
	    {
	      iverdef->vd_auxptr = (struct elf_internal_verdaux *)
                  bfd_alloc2 (abfd, iverdef->vd_cnt,
                              sizeof (Elf_Internal_Verdaux));
	      if (iverdef->vd_auxptr == NULL)
		goto error_return_verdef;
	    }

	  if (iverdef->vd_aux
	      > (size_t) (contents_end_aux - (bfd_byte *) everdef))
	    goto error_return_bad_verdef;

	  everdaux = ((Elf_External_Verdaux *)
		      ((bfd_byte *) everdef + iverdef->vd_aux));
	  iverdaux = iverdef->vd_auxptr;
	  for (j = 0; j < iverdef->vd_cnt; j++, iverdaux++)
	    {
	      _bfd_elf_swap_verdaux_in (abfd, everdaux, iverdaux);

	      iverdaux->vda_nodename =
		bfd_elf_string_from_elf_section (abfd, hdr->sh_link,
						 iverdaux->vda_name);
	      if (iverdaux->vda_nodename == NULL)
		goto error_return_bad_verdef;

	      iverdaux->vda_nextptr = NULL;
	      if (iverdaux->vda_next == 0)
		{
		  iverdef->vd_cnt = j + 1;
		  break;
		}
	      if (j + 1 < iverdef->vd_cnt)
		iverdaux->vda_nextptr = iverdaux + 1;

	      if (iverdaux->vda_next
		  > (size_t) (contents_end_aux - (bfd_byte *) everdaux))
		goto error_return_bad_verdef;

	      everdaux = ((Elf_External_Verdaux *)
			  ((bfd_byte *) everdaux + iverdaux->vda_next));
	    }

	  if (iverdef->vd_cnt)
	    iverdef->vd_nodename = iverdef->vd_auxptr->vda_nodename;

	  iverdef->vd_nextdef = NULL;
	  if (iverdef->vd_next == 0)
	    break;
	  if ((size_t) (iverdef - iverdefarr) + 1 < maxidx)
	    iverdef->vd_nextdef = iverdef + 1;

	  everdef = ((Elf_External_Verdef *)
		     ((bfd_byte *) everdef + iverdef->vd_next));
	}

      free (contents);
      contents = NULL;
    }
  else if (default_imported_symver)
    {
      if (freeidx < 3)
	freeidx = 3;
      else
	freeidx++;

      elf_tdata (abfd)->verdef = (Elf_Internal_Verdef *)
          bfd_zalloc2 (abfd, freeidx, sizeof (Elf_Internal_Verdef));
      if (elf_tdata (abfd)->verdef == NULL)
	goto error_return;

      elf_tdata (abfd)->cverdefs = freeidx;
    }

  /* Create a default version based on the soname.  */
  if (default_imported_symver)
    {
      Elf_Internal_Verdef *iverdef;
      Elf_Internal_Verdaux *iverdaux;

      iverdef = &elf_tdata (abfd)->verdef[freeidx - 1];

      iverdef->vd_version = VER_DEF_CURRENT;
      iverdef->vd_flags = 0;
      iverdef->vd_ndx = freeidx;
      iverdef->vd_cnt = 1;

      iverdef->vd_bfd = abfd;

      iverdef->vd_nodename = bfd_elf_get_dt_soname (abfd);
      if (iverdef->vd_nodename == NULL)
	goto error_return_verdef;
      iverdef->vd_nextdef = NULL;
      iverdef->vd_auxptr = ((struct elf_internal_verdaux *)
			    bfd_zalloc (abfd, sizeof (Elf_Internal_Verdaux)));
      if (iverdef->vd_auxptr == NULL)
	goto error_return_verdef;

      iverdaux = iverdef->vd_auxptr;
      iverdaux->vda_nodename = iverdef->vd_nodename;
    }

  return TRUE;

 error_return:
  if (contents != NULL)
    free (contents);
  return FALSE;
}

asymbol *
_bfd_elf_make_empty_symbol (bfd *abfd)
{
  elf_symbol_type *newsym;

  newsym = (elf_symbol_type *) bfd_zalloc (abfd, sizeof * newsym);
  if (!newsym)
    return NULL;
  newsym->symbol.the_bfd = abfd;
  return &newsym->symbol;
}

void
_bfd_elf_get_symbol_info (bfd *abfd ATTRIBUTE_UNUSED,
			  asymbol *symbol,
			  symbol_info *ret)
{
  bfd_symbol_info (symbol, ret);
}

/* Return whether a symbol name implies a local symbol.  Most targets
   use this function for the is_local_label_name entry point, but some
   override it.  */

bfd_boolean
_bfd_elf_is_local_label_name (bfd *abfd ATTRIBUTE_UNUSED,
			      const char *name)
{
  /* Normal local symbols start with ``.L''.  */
  if (name[0] == '.' && name[1] == 'L')
    return TRUE;

  /* At least some SVR4 compilers (e.g., UnixWare 2.1 cc) generate
     DWARF debugging symbols starting with ``..''.  */
  if (name[0] == '.' && name[1] == '.')
    return TRUE;

  /* gcc will sometimes generate symbols beginning with ``_.L_'' when
     emitting DWARF debugging output.  I suspect this is actually a
     small bug in gcc (it calls ASM_OUTPUT_LABEL when it should call
     ASM_GENERATE_INTERNAL_LABEL, and this causes the leading
     underscore to be emitted on some ELF targets).  For ease of use,
     we treat such symbols as local.  */
  if (name[0] == '_' && name[1] == '.' && name[2] == 'L' && name[3] == '_')
    return TRUE;

  return FALSE;
}

alent *
_bfd_elf_get_lineno (bfd *abfd ATTRIBUTE_UNUSED,
		     asymbol *symbol ATTRIBUTE_UNUSED)
{
  abort ();
  return NULL;
}

bfd_boolean
_bfd_elf_set_arch_mach (bfd *abfd,
			enum bfd_architecture arch,
			unsigned long machine)
{
  /* If this isn't the right architecture for this backend, and this
     isn't the generic backend, fail.  */
  if (arch != get_elf_backend_data (abfd)->arch
      && arch != bfd_arch_unknown
      && get_elf_backend_data (abfd)->arch != bfd_arch_unknown)
    return FALSE;

  return bfd_default_set_arch_mach (abfd, arch, machine);
}

/* Find the nearest line to a particular section and offset,
   for error reporting.  */

bfd_boolean
_bfd_elf_find_nearest_line (bfd *abfd,
			    asymbol **symbols,
			    asection *section,
			    bfd_vma offset,
			    const char **filename_ptr,
			    const char **functionname_ptr,
			    unsigned int *line_ptr,
			    unsigned int *discriminator_ptr)
{
  bfd_boolean found;

  if (_bfd_dwarf2_find_nearest_line (abfd, symbols, NULL, section, offset,
				     filename_ptr, functionname_ptr,
				     line_ptr, discriminator_ptr,
				     dwarf_debug_sections, 0,
				     &elf_tdata (abfd)->dwarf2_find_line_info)
      || _bfd_dwarf1_find_nearest_line (abfd, symbols, section, offset,
					filename_ptr, functionname_ptr,
					line_ptr))
    {
      if (!*functionname_ptr)
	_bfd_elf_find_function (abfd, symbols, section, offset,
				*filename_ptr ? NULL : filename_ptr,
				functionname_ptr);
      return TRUE;
    }

  if (! _bfd_stab_section_find_nearest_line (abfd, symbols, section, offset,
					     &found, filename_ptr,
					     functionname_ptr, line_ptr,
					     &elf_tdata (abfd)->line_info))
    return FALSE;
  if (found && (*functionname_ptr || *line_ptr))
    return TRUE;

  if (symbols == NULL)
    return FALSE;

  if (! _bfd_elf_find_function (abfd, symbols, section, offset,
				filename_ptr, functionname_ptr))
    return FALSE;

  *line_ptr = 0;
  return TRUE;
}

/* Find the line for a symbol.  */

bfd_boolean
_bfd_elf_find_line (bfd *abfd, asymbol **symbols, asymbol *symbol,
		    const char **filename_ptr, unsigned int *line_ptr)
{
  return _bfd_dwarf2_find_nearest_line (abfd, symbols, symbol, NULL, 0,
					filename_ptr, NULL, line_ptr, NULL,
					dwarf_debug_sections, 0,
					&elf_tdata (abfd)->dwarf2_find_line_info);
}

/* After a call to bfd_find_nearest_line, successive calls to
   bfd_find_inliner_info can be used to get source information about
   each level of function inlining that terminated at the address
   passed to bfd_find_nearest_line.  Currently this is only supported
   for DWARF2 with appropriate DWARF3 extensions. */

bfd_boolean
_bfd_elf_find_inliner_info (bfd *abfd,
			    const char **filename_ptr,
			    const char **functionname_ptr,
			    unsigned int *line_ptr)
{
  bfd_boolean found;
  found = _bfd_dwarf2_find_inliner_info (abfd, filename_ptr,
					 functionname_ptr, line_ptr,
					 & elf_tdata (abfd)->dwarf2_find_line_info);
  return found;
}

int
_bfd_elf_sizeof_headers (bfd *abfd, struct bfd_link_info *info)
{
  const struct elf_backend_data *bed = get_elf_backend_data (abfd);
  int ret = bed->s->sizeof_ehdr;

  if (!info->relocatable)
    {
      bfd_size_type phdr_size = elf_program_header_size (abfd);

      if (phdr_size == (bfd_size_type) -1)
	{
	  struct elf_segment_map *m;

	  phdr_size = 0;
	  for (m = elf_seg_map (abfd); m != NULL; m = m->next)
	    phdr_size += bed->s->sizeof_phdr;

	  if (phdr_size == 0)
	    phdr_size = get_program_header_size (abfd, info);
	}

      elf_program_header_size (abfd) = phdr_size;
      ret += phdr_size;
    }

  return ret;
}

bfd_boolean
_bfd_elf_set_section_contents (bfd *abfd,
			       sec_ptr section,
			       const void *location,
			       file_ptr offset,
			       bfd_size_type count)
{
  Elf_Internal_Shdr *hdr;
  file_ptr pos;

  if (! abfd->output_has_begun
      && ! _bfd_elf_compute_section_file_positions (abfd, NULL))
    return FALSE;

  hdr = &elf_section_data (section)->this_hdr;
  pos = hdr->sh_offset + offset;
  if (bfd_seek (abfd, pos, SEEK_SET) != 0
      || bfd_bwrite (location, count, abfd) != count)
    return FALSE;

  return TRUE;
}

void
_bfd_elf_no_info_to_howto (bfd *abfd ATTRIBUTE_UNUSED,
			   arelent *cache_ptr ATTRIBUTE_UNUSED,
			   Elf_Internal_Rela *dst ATTRIBUTE_UNUSED)
{
  abort ();
}

/* Try to convert a non-ELF reloc into an ELF one.  */

bfd_boolean
_bfd_elf_validate_reloc (bfd *abfd, arelent *areloc)
{
  /* Check whether we really have an ELF howto.  */

  if ((*areloc->sym_ptr_ptr)->the_bfd->xvec != abfd->xvec)
    {
      bfd_reloc_code_real_type code;
      reloc_howto_type *howto;

      /* Alien reloc: Try to determine its type to replace it with an
	 equivalent ELF reloc.  */

      if (areloc->howto->pc_relative)
	{
	  switch (areloc->howto->bitsize)
	    {
	    case 8:
	      code = BFD_RELOC_8_PCREL;
	      break;
	    case 12:
	      code = BFD_RELOC_12_PCREL;
	      break;
	    case 16:
	      code = BFD_RELOC_16_PCREL;
	      break;
	    case 24:
	      code = BFD_RELOC_24_PCREL;
	      break;
	    case 32:
	      code = BFD_RELOC_32_PCREL;
	      break;
	    case 64:
	      code = BFD_RELOC_64_PCREL;
	      break;
	    default:
	      goto fail;
	    }

	  howto = bfd_reloc_type_lookup (abfd, code);

	  if (areloc->howto->pcrel_offset != howto->pcrel_offset)
	    {
	      if (howto->pcrel_offset)
		areloc->addend += areloc->address;
	      else
		areloc->addend -= areloc->address; /* addend is unsigned!! */
	    }
	}
      else
	{
	  switch (areloc->howto->bitsize)
	    {
	    case 8:
	      code = BFD_RELOC_8;
	      break;
	    case 14:
	      code = BFD_RELOC_14;
	      break;
	    case 16:
	      code = BFD_RELOC_16;
	      break;
	    case 26:
	      code = BFD_RELOC_26;
	      break;
	    case 32:
	      code = BFD_RELOC_32;
	      break;
	    case 64:
	      code = BFD_RELOC_64;
	      break;
	    default:
	      goto fail;
	    }

	  howto = bfd_reloc_type_lookup (abfd, code);
	}

      if (howto)
	areloc->howto = howto;
      else
	goto fail;
    }

  return TRUE;

 fail:
  (*_bfd_error_handler)
    (_("%B: unsupported relocation type %s"),
     abfd, areloc->howto->name);
  bfd_set_error (bfd_error_bad_value);
  return FALSE;
}

bfd_boolean
_bfd_elf_close_and_cleanup (bfd *abfd)
{
  struct elf_obj_tdata *tdata = elf_tdata (abfd);
  if (bfd_get_format (abfd) == bfd_object && tdata != NULL)
    {
      if (elf_tdata (abfd)->o != NULL && elf_shstrtab (abfd) != NULL)
	_bfd_elf_strtab_free (elf_shstrtab (abfd));
      _bfd_dwarf2_cleanup_debug_info (abfd, &tdata->dwarf2_find_line_info);
    }

  return _bfd_generic_close_and_cleanup (abfd);
}

/* For Rel targets, we encode meaningful data for BFD_RELOC_VTABLE_ENTRY
   in the relocation's offset.  Thus we cannot allow any sort of sanity
   range-checking to interfere.  There is nothing else to do in processing
   this reloc.  */

bfd_reloc_status_type
_bfd_elf_rel_vtable_reloc_fn
  (bfd *abfd ATTRIBUTE_UNUSED, arelent *re ATTRIBUTE_UNUSED,
   struct bfd_symbol *symbol ATTRIBUTE_UNUSED,
   void *data ATTRIBUTE_UNUSED, asection *is ATTRIBUTE_UNUSED,
   bfd *obfd ATTRIBUTE_UNUSED, char **errmsg ATTRIBUTE_UNUSED)
{
  return bfd_reloc_ok;
}

/* Elf core file support.  Much of this only works on native
   toolchains, since we rely on knowing the
   machine-dependent procfs structure in order to pick
   out details about the corefile.  */

#ifdef HAVE_SYS_PROCFS_H
/* Needed for new procfs interface on sparc-solaris.  */
# define _STRUCTURED_PROC 1
# include <sys/procfs.h>
#endif

/* Return a PID that identifies a "thread" for threaded cores, or the
   PID of the main process for non-threaded cores.  */

static int
elfcore_make_pid (bfd *abfd)
{
  int pid;

  pid = elf_tdata (abfd)->core->lwpid;
  if (pid == 0)
    pid = elf_tdata (abfd)->core->pid;

  return pid;
}

/* If there isn't a section called NAME, make one, using
   data from SECT.  Note, this function will generate a
   reference to NAME, so you shouldn't deallocate or
   overwrite it.  */

static bfd_boolean
elfcore_maybe_make_sect (bfd *abfd, char *name, asection *sect)
{
  asection *sect2;

  if (bfd_get_section_by_name (abfd, name) != NULL)
    return TRUE;

  sect2 = bfd_make_section_with_flags (abfd, name, sect->flags);
  if (sect2 == NULL)
    return FALSE;

  sect2->size = sect->size;
  sect2->filepos = sect->filepos;
  sect2->alignment_power = sect->alignment_power;
  return TRUE;
}

/* Create a pseudosection containing SIZE bytes at FILEPOS.  This
   actually creates up to two pseudosections:
   - For the single-threaded case, a section named NAME, unless
     such a section already exists.
   - For the multi-threaded case, a section named "NAME/PID", where
     PID is elfcore_make_pid (abfd).
   Both pseudosections have identical contents. */
bfd_boolean
_bfd_elfcore_make_pseudosection (bfd *abfd,
				 char *name,
				 size_t size,
				 ufile_ptr filepos)
{
  char buf[100];
  char *threaded_name;
  size_t len;
  asection *sect;

  /* Build the section name.  */

  sprintf (buf, "%s/%d", name, elfcore_make_pid (abfd));
  len = strlen (buf) + 1;
  threaded_name = (char *) bfd_alloc (abfd, len);
  if (threaded_name == NULL)
    return FALSE;
  memcpy (threaded_name, buf, len);

  sect = bfd_make_section_anyway_with_flags (abfd, threaded_name,
					     SEC_HAS_CONTENTS);
  if (sect == NULL)
    return FALSE;
  sect->size = size;
  sect->filepos = filepos;
  sect->alignment_power = 2;

  return elfcore_maybe_make_sect (abfd, name, sect);
}

/* prstatus_t exists on:
     solaris 2.5+
     linux 2.[01] + glibc
     unixware 4.2
*/

#if defined (HAVE_PRSTATUS_T)

static bfd_boolean
elfcore_grok_prstatus (bfd *abfd, Elf_Internal_Note *note)
{
  size_t size;
  int offset;

  if (note->descsz == sizeof (prstatus_t))
    {
      prstatus_t prstat;

      size = sizeof (prstat.pr_reg);
      offset   = offsetof (prstatus_t, pr_reg);
      memcpy (&prstat, note->descdata, sizeof (prstat));

      /* Do not overwrite the core signal if it
	 has already been set by another thread.  */
      if (elf_tdata (abfd)->core->signal == 0)
	elf_tdata (abfd)->core->signal = prstat.pr_cursig;
      if (elf_tdata (abfd)->core->pid == 0)
	elf_tdata (abfd)->core->pid = prstat.pr_pid;

      /* pr_who exists on:
	 solaris 2.5+
	 unixware 4.2
	 pr_who doesn't exist on:
	 linux 2.[01]
	 */
#if defined (HAVE_PRSTATUS_T_PR_WHO)
      elf_tdata (abfd)->core->lwpid = prstat.pr_who;
#else
      elf_tdata (abfd)->core->lwpid = prstat.pr_pid;
#endif
    }
#if defined (HAVE_PRSTATUS32_T)
  else if (note->descsz == sizeof (prstatus32_t))
    {
      /* 64-bit host, 32-bit corefile */
      prstatus32_t prstat;

      size = sizeof (prstat.pr_reg);
      offset   = offsetof (prstatus32_t, pr_reg);
      memcpy (&prstat, note->descdata, sizeof (prstat));

      /* Do not overwrite the core signal if it
	 has already been set by another thread.  */
      if (elf_tdata (abfd)->core->signal == 0)
	elf_tdata (abfd)->core->signal = prstat.pr_cursig;
      if (elf_tdata (abfd)->core->pid == 0)
	elf_tdata (abfd)->core->pid = prstat.pr_pid;

      /* pr_who exists on:
	 solaris 2.5+
	 unixware 4.2
	 pr_who doesn't exist on:
	 linux 2.[01]
	 */
#if defined (HAVE_PRSTATUS32_T_PR_WHO)
      elf_tdata (abfd)->core->lwpid = prstat.pr_who;
#else
      elf_tdata (abfd)->core->lwpid = prstat.pr_pid;
#endif
    }
#endif /* HAVE_PRSTATUS32_T */
  else
    {
      /* Fail - we don't know how to handle any other
	 note size (ie. data object type).  */
      return TRUE;
    }

  /* Make a ".reg/999" section and a ".reg" section.  */
  return _bfd_elfcore_make_pseudosection (abfd, ".reg",
					  size, note->descpos + offset);
}
#endif /* defined (HAVE_PRSTATUS_T) */

/* Create a pseudosection containing the exact contents of NOTE.  */
static bfd_boolean
elfcore_make_note_pseudosection (bfd *abfd,
				 char *name,
				 Elf_Internal_Note *note)
{
  return _bfd_elfcore_make_pseudosection (abfd, name,
					  note->descsz, note->descpos);
}

/* There isn't a consistent prfpregset_t across platforms,
   but it doesn't matter, because we don't have to pick this
   data structure apart.  */

static bfd_boolean
elfcore_grok_prfpreg (bfd *abfd, Elf_Internal_Note *note)
{
  return elfcore_make_note_pseudosection (abfd, ".reg2", note);
}

/* Linux dumps the Intel SSE regs in a note named "LINUX" with a note
   type of NT_PRXFPREG.  Just include the whole note's contents
   literally.  */

static bfd_boolean
elfcore_grok_prxfpreg (bfd *abfd, Elf_Internal_Note *note)
{
  return elfcore_make_note_pseudosection (abfd, ".reg-xfp", note);
}

/* Linux dumps the Intel XSAVE extended state in a note named "LINUX"
   with a note type of NT_X86_XSTATE.  Just include the whole note's
   contents literally.  */

static bfd_boolean
elfcore_grok_xstatereg (bfd *abfd, Elf_Internal_Note *note)
{
  return elfcore_make_note_pseudosection (abfd, ".reg-xstate", note);
}

static bfd_boolean
elfcore_grok_ppc_vmx (bfd *abfd, Elf_Internal_Note *note)
{
  return elfcore_make_note_pseudosection (abfd, ".reg-ppc-vmx", note);
}

static bfd_boolean
elfcore_grok_ppc_vsx (bfd *abfd, Elf_Internal_Note *note)
{
  return elfcore_make_note_pseudosection (abfd, ".reg-ppc-vsx", note);
}

static bfd_boolean
elfcore_grok_s390_high_gprs (bfd *abfd, Elf_Internal_Note *note)
{
  return elfcore_make_note_pseudosection (abfd, ".reg-s390-high-gprs", note);
}

static bfd_boolean
elfcore_grok_s390_timer (bfd *abfd, Elf_Internal_Note *note)
{
  return elfcore_make_note_pseudosection (abfd, ".reg-s390-timer", note);
}

static bfd_boolean
elfcore_grok_s390_todcmp (bfd *abfd, Elf_Internal_Note *note)
{
  return elfcore_make_note_pseudosection (abfd, ".reg-s390-todcmp", note);
}

static bfd_boolean
elfcore_grok_s390_todpreg (bfd *abfd, Elf_Internal_Note *note)
{
  return elfcore_make_note_pseudosection (abfd, ".reg-s390-todpreg", note);
}

static bfd_boolean
elfcore_grok_s390_ctrs (bfd *abfd, Elf_Internal_Note *note)
{
  return elfcore_make_note_pseudosection (abfd, ".reg-s390-ctrs", note);
}

static bfd_boolean
elfcore_grok_s390_prefix (bfd *abfd, Elf_Internal_Note *note)
{
  return elfcore_make_note_pseudosection (abfd, ".reg-s390-prefix", note);
}

static bfd_boolean
elfcore_grok_s390_last_break (bfd *abfd, Elf_Internal_Note *note)
{
  return elfcore_make_note_pseudosection (abfd, ".reg-s390-last-break", note);
}

static bfd_boolean
elfcore_grok_s390_system_call (bfd *abfd, Elf_Internal_Note *note)
{
  return elfcore_make_note_pseudosection (abfd, ".reg-s390-system-call", note);
}

static bfd_boolean
elfcore_grok_s390_tdb (bfd *abfd, Elf_Internal_Note *note)
{
  return elfcore_make_note_pseudosection (abfd, ".reg-s390-tdb", note);
}

static bfd_boolean
elfcore_grok_arm_vfp (bfd *abfd, Elf_Internal_Note *note)
{
  return elfcore_make_note_pseudosection (abfd, ".reg-arm-vfp", note);
}

static bfd_boolean
elfcore_grok_aarch_tls (bfd *abfd, Elf_Internal_Note *note)
{
  return elfcore_make_note_pseudosection (abfd, ".reg-aarch-tls", note);
}

static bfd_boolean
elfcore_grok_aarch_hw_break (bfd *abfd, Elf_Internal_Note *note)
{
  return elfcore_make_note_pseudosection (abfd, ".reg-aarch-hw-break", note);
}

static bfd_boolean
elfcore_grok_aarch_hw_watch (bfd *abfd, Elf_Internal_Note *note)
{
  return elfcore_make_note_pseudosection (abfd, ".reg-aarch-hw-watch", note);
}

#if defined (HAVE_PRPSINFO_T)
typedef prpsinfo_t   elfcore_psinfo_t;
#if defined (HAVE_PRPSINFO32_T)		/* Sparc64 cross Sparc32 */
typedef prpsinfo32_t elfcore_psinfo32_t;
#endif
#endif

#if defined (HAVE_PSINFO_T)
typedef psinfo_t   elfcore_psinfo_t;
#if defined (HAVE_PSINFO32_T)		/* Sparc64 cross Sparc32 */
typedef psinfo32_t elfcore_psinfo32_t;
#endif
#endif

/* return a malloc'ed copy of a string at START which is at
   most MAX bytes long, possibly without a terminating '\0'.
   the copy will always have a terminating '\0'.  */

char *
_bfd_elfcore_strndup (bfd *abfd, char *start, size_t max)
{
  char *dups;
  char *end = (char *) memchr (start, '\0', max);
  size_t len;

  if (end == NULL)
    len = max;
  else
    len = end - start;

  dups = (char *) bfd_alloc (abfd, len + 1);
  if (dups == NULL)
    return NULL;

  memcpy (dups, start, len);
  dups[len] = '\0';

  return dups;
}

#if defined (HAVE_PRPSINFO_T) || defined (HAVE_PSINFO_T)
static bfd_boolean
elfcore_grok_psinfo (bfd *abfd, Elf_Internal_Note *note)
{
  if (note->descsz == sizeof (elfcore_psinfo_t))
    {
      elfcore_psinfo_t psinfo;

      memcpy (&psinfo, note->descdata, sizeof (psinfo));

#if defined (HAVE_PSINFO_T_PR_PID) || defined (HAVE_PRPSINFO_T_PR_PID)
      elf_tdata (abfd)->core->pid = psinfo.pr_pid;
#endif
      elf_tdata (abfd)->core->program
	= _bfd_elfcore_strndup (abfd, psinfo.pr_fname,
				sizeof (psinfo.pr_fname));

      elf_tdata (abfd)->core->command
	= _bfd_elfcore_strndup (abfd, psinfo.pr_psargs,
				sizeof (psinfo.pr_psargs));
    }
#if defined (HAVE_PRPSINFO32_T) || defined (HAVE_PSINFO32_T)
  else if (note->descsz == sizeof (elfcore_psinfo32_t))
    {
      /* 64-bit host, 32-bit corefile */
      elfcore_psinfo32_t psinfo;

      memcpy (&psinfo, note->descdata, sizeof (psinfo));

#if defined (HAVE_PSINFO32_T_PR_PID) || defined (HAVE_PRPSINFO32_T_PR_PID)
      elf_tdata (abfd)->core->pid = psinfo.pr_pid;
#endif
      elf_tdata (abfd)->core->program
	= _bfd_elfcore_strndup (abfd, psinfo.pr_fname,
				sizeof (psinfo.pr_fname));

      elf_tdata (abfd)->core->command
	= _bfd_elfcore_strndup (abfd, psinfo.pr_psargs,
				sizeof (psinfo.pr_psargs));
    }
#endif

  else
    {
      /* Fail - we don't know how to handle any other
	 note size (ie. data object type).  */
      return TRUE;
    }

  /* Note that for some reason, a spurious space is tacked
     onto the end of the args in some (at least one anyway)
     implementations, so strip it off if it exists.  */

  {
    char *command = elf_tdata (abfd)->core->command;
    int n = strlen (command);

    if (0 < n && command[n - 1] == ' ')
      command[n - 1] = '\0';
  }

  return TRUE;
}
#endif /* defined (HAVE_PRPSINFO_T) || defined (HAVE_PSINFO_T) */

#if defined (HAVE_PSTATUS_T)
static bfd_boolean
elfcore_grok_pstatus (bfd *abfd, Elf_Internal_Note *note)
{
  if (note->descsz == sizeof (pstatus_t)
#if defined (HAVE_PXSTATUS_T)
      || note->descsz == sizeof (pxstatus_t)
#endif
      )
    {
      pstatus_t pstat;

      memcpy (&pstat, note->descdata, sizeof (pstat));

      elf_tdata (abfd)->core->pid = pstat.pr_pid;
    }
#if defined (HAVE_PSTATUS32_T)
  else if (note->descsz == sizeof (pstatus32_t))
    {
      /* 64-bit host, 32-bit corefile */
      pstatus32_t pstat;

      memcpy (&pstat, note->descdata, sizeof (pstat));

      elf_tdata (abfd)->core->pid = pstat.pr_pid;
    }
#endif
  /* Could grab some more details from the "representative"
     lwpstatus_t in pstat.pr_lwp, but we'll catch it all in an
     NT_LWPSTATUS note, presumably.  */

  return TRUE;
}
#endif /* defined (HAVE_PSTATUS_T) */

#if defined (HAVE_LWPSTATUS_T)
static bfd_boolean
elfcore_grok_lwpstatus (bfd *abfd, Elf_Internal_Note *note)
{
  lwpstatus_t lwpstat;
  char buf[100];
  char *name;
  size_t len;
  asection *sect;

  if (note->descsz != sizeof (lwpstat)
#if defined (HAVE_LWPXSTATUS_T)
      && note->descsz != sizeof (lwpxstatus_t)
#endif
      )
    return TRUE;

  memcpy (&lwpstat, note->descdata, sizeof (lwpstat));

  elf_tdata (abfd)->core->lwpid = lwpstat.pr_lwpid;
  /* Do not overwrite the core signal if it has already been set by
     another thread.  */
  if (elf_tdata (abfd)->core->signal == 0)
    elf_tdata (abfd)->core->signal = lwpstat.pr_cursig;

  /* Make a ".reg/999" section.  */

  sprintf (buf, ".reg/%d", elfcore_make_pid (abfd));
  len = strlen (buf) + 1;
  name = bfd_alloc (abfd, len);
  if (name == NULL)
    return FALSE;
  memcpy (name, buf, len);

  sect = bfd_make_section_anyway_with_flags (abfd, name, SEC_HAS_CONTENTS);
  if (sect == NULL)
    return FALSE;

#if defined (HAVE_LWPSTATUS_T_PR_CONTEXT)
  sect->size = sizeof (lwpstat.pr_context.uc_mcontext.gregs);
  sect->filepos = note->descpos
    + offsetof (lwpstatus_t, pr_context.uc_mcontext.gregs);
#endif

#if defined (HAVE_LWPSTATUS_T_PR_REG)
  sect->size = sizeof (lwpstat.pr_reg);
  sect->filepos = note->descpos + offsetof (lwpstatus_t, pr_reg);
#endif

  sect->alignment_power = 2;

  if (!elfcore_maybe_make_sect (abfd, ".reg", sect))
    return FALSE;

  /* Make a ".reg2/999" section */

  sprintf (buf, ".reg2/%d", elfcore_make_pid (abfd));
  len = strlen (buf) + 1;
  name = bfd_alloc (abfd, len);
  if (name == NULL)
    return FALSE;
  memcpy (name, buf, len);

  sect = bfd_make_section_anyway_with_flags (abfd, name, SEC_HAS_CONTENTS);
  if (sect == NULL)
    return FALSE;

#if defined (HAVE_LWPSTATUS_T_PR_CONTEXT)
  sect->size = sizeof (lwpstat.pr_context.uc_mcontext.fpregs);
  sect->filepos = note->descpos
    + offsetof (lwpstatus_t, pr_context.uc_mcontext.fpregs);
#endif

#if defined (HAVE_LWPSTATUS_T_PR_FPREG)
  sect->size = sizeof (lwpstat.pr_fpreg);
  sect->filepos = note->descpos + offsetof (lwpstatus_t, pr_fpreg);
#endif

  sect->alignment_power = 2;

  return elfcore_maybe_make_sect (abfd, ".reg2", sect);
}
#endif /* defined (HAVE_LWPSTATUS_T) */

static bfd_boolean
elfcore_grok_win32pstatus (bfd *abfd, Elf_Internal_Note *note)
{
  char buf[30];
  char *name;
  size_t len;
  asection *sect;
  int type;
  int is_active_thread;
  bfd_vma base_addr;

  if (note->descsz < 728)
    return TRUE;

  if (! CONST_STRNEQ (note->namedata, "win32"))
    return TRUE;

  type = bfd_get_32 (abfd, note->descdata);

  switch (type)
    {
    case 1 /* NOTE_INFO_PROCESS */:
      /* FIXME: need to add ->core->command.  */
      /* process_info.pid */
      elf_tdata (abfd)->core->pid = bfd_get_32 (abfd, note->descdata + 8);
      /* process_info.signal */
      elf_tdata (abfd)->core->signal = bfd_get_32 (abfd, note->descdata + 12);
      break;

    case 2 /* NOTE_INFO_THREAD */:
      /* Make a ".reg/999" section.  */
      /* thread_info.tid */
      sprintf (buf, ".reg/%ld", (long) bfd_get_32 (abfd, note->descdata + 8));

      len = strlen (buf) + 1;
      name = (char *) bfd_alloc (abfd, len);
      if (name == NULL)
	return FALSE;

      memcpy (name, buf, len);

      sect = bfd_make_section_anyway_with_flags (abfd, name, SEC_HAS_CONTENTS);
      if (sect == NULL)
	return FALSE;

      /* sizeof (thread_info.thread_context) */
      sect->size = 716;
      /* offsetof (thread_info.thread_context) */
      sect->filepos = note->descpos + 12;
      sect->alignment_power = 2;

      /* thread_info.is_active_thread */
      is_active_thread = bfd_get_32 (abfd, note->descdata + 8);

      if (is_active_thread)
	if (! elfcore_maybe_make_sect (abfd, ".reg", sect))
	  return FALSE;
      break;

    case 3 /* NOTE_INFO_MODULE */:
      /* Make a ".module/xxxxxxxx" section.  */
      /* module_info.base_address */
      base_addr = bfd_get_32 (abfd, note->descdata + 4);
      sprintf (buf, ".module/%08lx", (unsigned long) base_addr);

      len = strlen (buf) + 1;
      name = (char *) bfd_alloc (abfd, len);
      if (name == NULL)
	return FALSE;

      memcpy (name, buf, len);

      sect = bfd_make_section_anyway_with_flags (abfd, name, SEC_HAS_CONTENTS);

      if (sect == NULL)
	return FALSE;

      sect->size = note->descsz;
      sect->filepos = note->descpos;
      sect->alignment_power = 2;
      break;

    default:
      return TRUE;
    }

  return TRUE;
}

static bfd_boolean
elfcore_grok_note (bfd *abfd, Elf_Internal_Note *note)
{
  const struct elf_backend_data *bed = get_elf_backend_data (abfd);

  switch (note->type)
    {
    default:
      return TRUE;

    case NT_PRSTATUS:
      if (bed->elf_backend_grok_prstatus)
	if ((*bed->elf_backend_grok_prstatus) (abfd, note))
	  return TRUE;
#if defined (HAVE_PRSTATUS_T)
      return elfcore_grok_prstatus (abfd, note);
#else
      return TRUE;
#endif

#if defined (HAVE_PSTATUS_T)
    case NT_PSTATUS:
      return elfcore_grok_pstatus (abfd, note);
#endif

#if defined (HAVE_LWPSTATUS_T)
    case NT_LWPSTATUS:
      return elfcore_grok_lwpstatus (abfd, note);
#endif

    case NT_FPREGSET:		/* FIXME: rename to NT_PRFPREG */
      return elfcore_grok_prfpreg (abfd, note);

    case NT_WIN32PSTATUS:
      return elfcore_grok_win32pstatus (abfd, note);

    case NT_PRXFPREG:		/* Linux SSE extension */
      if (note->namesz == 6
	  && strcmp (note->namedata, "LINUX") == 0)
	return elfcore_grok_prxfpreg (abfd, note);
      else
	return TRUE;

    case NT_X86_XSTATE:		/* Linux XSAVE extension */
      if (note->namesz == 6
	  && strcmp (note->namedata, "LINUX") == 0)
	return elfcore_grok_xstatereg (abfd, note);
      else
	return TRUE;

    case NT_PPC_VMX:
      if (note->namesz == 6
	  && strcmp (note->namedata, "LINUX") == 0)
	return elfcore_grok_ppc_vmx (abfd, note);
      else
	return TRUE;

    case NT_PPC_VSX:
      if (note->namesz == 6
          && strcmp (note->namedata, "LINUX") == 0)
        return elfcore_grok_ppc_vsx (abfd, note);
      else
        return TRUE;

    case NT_S390_HIGH_GPRS:
      if (note->namesz == 6
          && strcmp (note->namedata, "LINUX") == 0)
        return elfcore_grok_s390_high_gprs (abfd, note);
      else
        return TRUE;

    case NT_S390_TIMER:
      if (note->namesz == 6
          && strcmp (note->namedata, "LINUX") == 0)
        return elfcore_grok_s390_timer (abfd, note);
      else
        return TRUE;

    case NT_S390_TODCMP:
      if (note->namesz == 6
          && strcmp (note->namedata, "LINUX") == 0)
        return elfcore_grok_s390_todcmp (abfd, note);
      else
        return TRUE;

    case NT_S390_TODPREG:
      if (note->namesz == 6
          && strcmp (note->namedata, "LINUX") == 0)
        return elfcore_grok_s390_todpreg (abfd, note);
      else
        return TRUE;

    case NT_S390_CTRS:
      if (note->namesz == 6
          && strcmp (note->namedata, "LINUX") == 0)
        return elfcore_grok_s390_ctrs (abfd, note);
      else
        return TRUE;

    case NT_S390_PREFIX:
      if (note->namesz == 6
          && strcmp (note->namedata, "LINUX") == 0)
        return elfcore_grok_s390_prefix (abfd, note);
      else
        return TRUE;

    case NT_S390_LAST_BREAK:
      if (note->namesz == 6
          && strcmp (note->namedata, "LINUX") == 0)
        return elfcore_grok_s390_last_break (abfd, note);
      else
        return TRUE;

    case NT_S390_SYSTEM_CALL:
      if (note->namesz == 6
          && strcmp (note->namedata, "LINUX") == 0)
        return elfcore_grok_s390_system_call (abfd, note);
      else
        return TRUE;

    case NT_S390_TDB:
      if (note->namesz == 6
          && strcmp (note->namedata, "LINUX") == 0)
        return elfcore_grok_s390_tdb (abfd, note);
      else
        return TRUE;

    case NT_ARM_VFP:
      if (note->namesz == 6
	  && strcmp (note->namedata, "LINUX") == 0)
	return elfcore_grok_arm_vfp (abfd, note);
      else
	return TRUE;

    case NT_ARM_TLS:
      if (note->namesz == 6
	  && strcmp (note->namedata, "LINUX") == 0)
	return elfcore_grok_aarch_tls (abfd, note);
      else
	return TRUE;

    case NT_ARM_HW_BREAK:
      if (note->namesz == 6
	  && strcmp (note->namedata, "LINUX") == 0)
	return elfcore_grok_aarch_hw_break (abfd, note);
      else
	return TRUE;

    case NT_ARM_HW_WATCH:
      if (note->namesz == 6
	  && strcmp (note->namedata, "LINUX") == 0)
	return elfcore_grok_aarch_hw_watch (abfd, note);
      else
	return TRUE;

    case NT_PRPSINFO:
    case NT_PSINFO:
      if (bed->elf_backend_grok_psinfo)
	if ((*bed->elf_backend_grok_psinfo) (abfd, note))
	  return TRUE;
#if defined (HAVE_PRPSINFO_T) || defined (HAVE_PSINFO_T)
      return elfcore_grok_psinfo (abfd, note);
#else
      return TRUE;
#endif

    case NT_AUXV:
      {
	asection *sect = bfd_make_section_anyway_with_flags (abfd, ".auxv",
							     SEC_HAS_CONTENTS);

	if (sect == NULL)
	  return FALSE;
	sect->size = note->descsz;
	sect->filepos = note->descpos;
	sect->alignment_power = 1 + bfd_get_arch_size (abfd) / 32;

	return TRUE;
      }

    case NT_FILE:
      return elfcore_make_note_pseudosection (abfd, ".note.linuxcore.file",
					      note);

    case NT_SIGINFO:
      return elfcore_make_note_pseudosection (abfd, ".note.linuxcore.siginfo",
					      note);
    }
}

static bfd_boolean
elfobj_grok_gnu_build_id (bfd *abfd, Elf_Internal_Note *note)
{
  struct elf_obj_tdata *t;

  if (note->descsz == 0)
    return FALSE;

  t = elf_tdata (abfd);
  t->build_id = bfd_alloc (abfd, sizeof (*t->build_id) - 1 + note->descsz);
  if (t->build_id == NULL)
    return FALSE;

  t->build_id->size = note->descsz;
  memcpy (t->build_id->data, note->descdata, note->descsz);

  return TRUE;
}

static bfd_boolean
elfobj_grok_gnu_note (bfd *abfd, Elf_Internal_Note *note)
{
  switch (note->type)
    {
    default:
      return TRUE;

    case NT_GNU_BUILD_ID:
      return elfobj_grok_gnu_build_id (abfd, note);
    }
}

static bfd_boolean
elfobj_grok_stapsdt_note_1 (bfd *abfd, Elf_Internal_Note *note)
{
  struct sdt_note *cur =
    (struct sdt_note *) bfd_alloc (abfd, sizeof (struct sdt_note)
				   + note->descsz);

  cur->next = (struct sdt_note *) (elf_tdata (abfd))->sdt_note_head;
  cur->size = (bfd_size_type) note->descsz;
  memcpy (cur->data, note->descdata, note->descsz);

  elf_tdata (abfd)->sdt_note_head = cur;

  return TRUE;
}

static bfd_boolean
elfobj_grok_stapsdt_note (bfd *abfd, Elf_Internal_Note *note)
{
  switch (note->type)
    {
    case NT_STAPSDT:
      return elfobj_grok_stapsdt_note_1 (abfd, note);

    default:
      return TRUE;
    }
}

static bfd_boolean
elfcore_netbsd_get_lwpid (Elf_Internal_Note *note, int *lwpidp)
{
  char *cp;

  cp = strchr (note->namedata, '@');
  if (cp != NULL)
    {
      *lwpidp = atoi(cp + 1);
      return TRUE;
    }
  return FALSE;
}

static bfd_boolean
elfcore_grok_netbsd_procinfo (bfd *abfd, Elf_Internal_Note *note)
{
  /* Signal number at offset 0x08. */
  elf_tdata (abfd)->core->signal
    = bfd_h_get_32 (abfd, (bfd_byte *) note->descdata + 0x08);

  /* Process ID at offset 0x50. */
  elf_tdata (abfd)->core->pid
    = bfd_h_get_32 (abfd, (bfd_byte *) note->descdata + 0x50);

  /* Command name at 0x7c (max 32 bytes, including nul). */
  elf_tdata (abfd)->core->command
    = _bfd_elfcore_strndup (abfd, note->descdata + 0x7c, 31);

  return elfcore_make_note_pseudosection (abfd, ".note.netbsdcore.procinfo",
					  note);
}

static bfd_boolean
elfcore_grok_netbsd_note (bfd *abfd, Elf_Internal_Note *note)
{
  int lwp;

  if (elfcore_netbsd_get_lwpid (note, &lwp))
    elf_tdata (abfd)->core->lwpid = lwp;

  if (note->type == NT_NETBSDCORE_PROCINFO)
    {
      /* NetBSD-specific core "procinfo".  Note that we expect to
	 find this note before any of the others, which is fine,
	 since the kernel writes this note out first when it
	 creates a core file.  */

      return elfcore_grok_netbsd_procinfo (abfd, note);
    }

  /* As of Jan 2002 there are no other machine-independent notes
     defined for NetBSD core files.  If the note type is less
     than the start of the machine-dependent note types, we don't
     understand it.  */

  if (note->type < NT_NETBSDCORE_FIRSTMACH)
    return TRUE;


  switch (bfd_get_arch (abfd))
    {
      /* On the Alpha, SPARC (32-bit and 64-bit), PT_GETREGS == mach+0 and
	 PT_GETFPREGS == mach+2.  */

    case bfd_arch_alpha:
    case bfd_arch_sparc:
      switch (note->type)
	{
	case NT_NETBSDCORE_FIRSTMACH+0:
	  return elfcore_make_note_pseudosection (abfd, ".reg", note);

	case NT_NETBSDCORE_FIRSTMACH+2:
	  return elfcore_make_note_pseudosection (abfd, ".reg2", note);

	default:
	  return TRUE;
	}

      /* On all other arch's, PT_GETREGS == mach+1 and
	 PT_GETFPREGS == mach+3.  */

    default:
      switch (note->type)
	{
	case NT_NETBSDCORE_FIRSTMACH+1:
	  return elfcore_make_note_pseudosection (abfd, ".reg", note);

	case NT_NETBSDCORE_FIRSTMACH+3:
	  return elfcore_make_note_pseudosection (abfd, ".reg2", note);

	default:
	  return TRUE;
	}
    }
    /* NOTREACHED */
}

static bfd_boolean
elfcore_grok_openbsd_procinfo (bfd *abfd, Elf_Internal_Note *note)
{
  /* Signal number at offset 0x08. */
  elf_tdata (abfd)->core->signal
    = bfd_h_get_32 (abfd, (bfd_byte *) note->descdata + 0x08);

  /* Process ID at offset 0x20. */
  elf_tdata (abfd)->core->pid
    = bfd_h_get_32 (abfd, (bfd_byte *) note->descdata + 0x20);

  /* Command name at 0x48 (max 32 bytes, including nul). */
  elf_tdata (abfd)->core->command
    = _bfd_elfcore_strndup (abfd, note->descdata + 0x48, 31);

  return TRUE;
}

static bfd_boolean
elfcore_grok_openbsd_note (bfd *abfd, Elf_Internal_Note *note)
{
  if (note->type == NT_OPENBSD_PROCINFO)
    return elfcore_grok_openbsd_procinfo (abfd, note);

  if (note->type == NT_OPENBSD_REGS)
    return elfcore_make_note_pseudosection (abfd, ".reg", note);

  if (note->type == NT_OPENBSD_FPREGS)
    return elfcore_make_note_pseudosection (abfd, ".reg2", note);

  if (note->type == NT_OPENBSD_XFPREGS)
    return elfcore_make_note_pseudosection (abfd, ".reg-xfp", note);

  if (note->type == NT_OPENBSD_AUXV)
    {
      asection *sect = bfd_make_section_anyway_with_flags (abfd, ".auxv",
							   SEC_HAS_CONTENTS);

      if (sect == NULL)
	return FALSE;
      sect->size = note->descsz;
      sect->filepos = note->descpos;
      sect->alignment_power = 1 + bfd_get_arch_size (abfd) / 32;

      return TRUE;
    }

  if (note->type == NT_OPENBSD_WCOOKIE)
    {
      asection *sect = bfd_make_section_anyway_with_flags (abfd, ".wcookie",
							   SEC_HAS_CONTENTS);

      if (sect == NULL)
	return FALSE;
      sect->size = note->descsz;
      sect->filepos = note->descpos;
      sect->alignment_power = 1 + bfd_get_arch_size (abfd) / 32;

      return TRUE;
    }

  return TRUE;
}

static bfd_boolean
elfcore_grok_nto_status (bfd *abfd, Elf_Internal_Note *note, long *tid)
{
  void *ddata = note->descdata;
  char buf[100];
  char *name;
  asection *sect;
  short sig;
  unsigned flags;

  /* nto_procfs_status 'pid' field is at offset 0.  */
  elf_tdata (abfd)->core->pid = bfd_get_32 (abfd, (bfd_byte *) ddata);

  /* nto_procfs_status 'tid' field is at offset 4.  Pass it back.  */
  *tid = bfd_get_32 (abfd, (bfd_byte *) ddata + 4);

  /* nto_procfs_status 'flags' field is at offset 8.  */
  flags = bfd_get_32 (abfd, (bfd_byte *) ddata + 8);

  /* nto_procfs_status 'what' field is at offset 14.  */
  if ((sig = bfd_get_16 (abfd, (bfd_byte *) ddata + 14)) > 0)
    {
      elf_tdata (abfd)->core->signal = sig;
      elf_tdata (abfd)->core->lwpid = *tid;
    }

  /* _DEBUG_FLAG_CURTID (current thread) is 0x80.  Some cores
     do not come from signals so we make sure we set the current
     thread just in case.  */
  if (flags & 0x00000080)
    elf_tdata (abfd)->core->lwpid = *tid;

  /* Make a ".qnx_core_status/%d" section.  */
  sprintf (buf, ".qnx_core_status/%ld", *tid);

  name = (char *) bfd_alloc (abfd, strlen (buf) + 1);
  if (name == NULL)
    return FALSE;
  strcpy (name, buf);

  sect = bfd_make_section_anyway_with_flags (abfd, name, SEC_HAS_CONTENTS);
  if (sect == NULL)
    return FALSE;

  sect->size            = note->descsz;
  sect->filepos         = note->descpos;
  sect->alignment_power = 2;

  return (elfcore_maybe_make_sect (abfd, ".qnx_core_status", sect));
}

static bfd_boolean
elfcore_grok_nto_regs (bfd *abfd,
		       Elf_Internal_Note *note,
		       long tid,
		       char *base)
{
  char buf[100];
  char *name;
  asection *sect;

  /* Make a "(base)/%d" section.  */
  sprintf (buf, "%s/%ld", base, tid);

  name = (char *) bfd_alloc (abfd, strlen (buf) + 1);
  if (name == NULL)
    return FALSE;
  strcpy (name, buf);

  sect = bfd_make_section_anyway_with_flags (abfd, name, SEC_HAS_CONTENTS);
  if (sect == NULL)
    return FALSE;

  sect->size            = note->descsz;
  sect->filepos         = note->descpos;
  sect->alignment_power = 2;

  /* This is the current thread.  */
  if (elf_tdata (abfd)->core->lwpid == tid)
    return elfcore_maybe_make_sect (abfd, base, sect);

  return TRUE;
}

#define BFD_QNT_CORE_INFO	7
#define BFD_QNT_CORE_STATUS	8
#define BFD_QNT_CORE_GREG	9
#define BFD_QNT_CORE_FPREG	10

static bfd_boolean
elfcore_grok_nto_note (bfd *abfd, Elf_Internal_Note *note)
{
  /* Every GREG section has a STATUS section before it.  Store the
     tid from the previous call to pass down to the next gregs
     function.  */
  static long tid = 1;

  switch (note->type)
    {
    case BFD_QNT_CORE_INFO:
      return elfcore_make_note_pseudosection (abfd, ".qnx_core_info", note);
    case BFD_QNT_CORE_STATUS:
      return elfcore_grok_nto_status (abfd, note, &tid);
    case BFD_QNT_CORE_GREG:
      return elfcore_grok_nto_regs (abfd, note, tid, ".reg");
    case BFD_QNT_CORE_FPREG:
      return elfcore_grok_nto_regs (abfd, note, tid, ".reg2");
    default:
      return TRUE;
    }
}

static bfd_boolean
elfcore_grok_spu_note (bfd *abfd, Elf_Internal_Note *note)
{
  char *name;
  asection *sect;
  size_t len;

  /* Use note name as section name.  */
  len = note->namesz;
  name = (char *) bfd_alloc (abfd, len);
  if (name == NULL)
    return FALSE;
  memcpy (name, note->namedata, len);
  name[len - 1] = '\0';

  sect = bfd_make_section_anyway_with_flags (abfd, name, SEC_HAS_CONTENTS);
  if (sect == NULL)
    return FALSE;

  sect->size            = note->descsz;
  sect->filepos         = note->descpos;
  sect->alignment_power = 1;

  return TRUE;
}

/* Function: elfcore_write_note

   Inputs:
     buffer to hold note, and current size of buffer
     name of note
     type of note
     data for note
     size of data for note

   Writes note to end of buffer.  ELF64 notes are written exactly as
   for ELF32, despite the current (as of 2006) ELF gabi specifying
   that they ought to have 8-byte namesz and descsz field, and have
   8-byte alignment.  Other writers, eg. Linux kernel, do the same.

   Return:
   Pointer to realloc'd buffer, *BUFSIZ updated.  */

char *
elfcore_write_note (bfd *abfd,
		    char *buf,
		    int *bufsiz,
		    const char *name,
		    int type,
		    const void *input,
		    int size)
{
  Elf_External_Note *xnp;
  size_t namesz;
  size_t newspace;
  char *dest;

  namesz = 0;
  if (name != NULL)
    namesz = strlen (name) + 1;

  newspace = 12 + ((namesz + 3) & -4) + ((size + 3) & -4);

  buf = (char *) realloc (buf, *bufsiz + newspace);
  if (buf == NULL)
    return buf;
  dest = buf + *bufsiz;
  *bufsiz += newspace;
  xnp = (Elf_External_Note *) dest;
  H_PUT_32 (abfd, namesz, xnp->namesz);
  H_PUT_32 (abfd, size, xnp->descsz);
  H_PUT_32 (abfd, type, xnp->type);
  dest = xnp->name;
  if (name != NULL)
    {
      memcpy (dest, name, namesz);
      dest += namesz;
      while (namesz & 3)
	{
	  *dest++ = '\0';
	  ++namesz;
	}
    }
  memcpy (dest, input, size);
  dest += size;
  while (size & 3)
    {
      *dest++ = '\0';
      ++size;
    }
  return buf;
}

char *
elfcore_write_prpsinfo (bfd  *abfd,
			char *buf,
			int  *bufsiz,
			const char *fname,
			const char *psargs)
{
  const struct elf_backend_data *bed = get_elf_backend_data (abfd);

  if (bed->elf_backend_write_core_note != NULL)
    {
      char *ret;
      ret = (*bed->elf_backend_write_core_note) (abfd, buf, bufsiz,
						 NT_PRPSINFO, fname, psargs);
      if (ret != NULL)
	return ret;
    }

#if defined (HAVE_PRPSINFO_T) || defined (HAVE_PSINFO_T)
#if defined (HAVE_PRPSINFO32_T) || defined (HAVE_PSINFO32_T)
  if (bed->s->elfclass == ELFCLASS32)
    {
#if defined (HAVE_PSINFO32_T)
      psinfo32_t data;
      int note_type = NT_PSINFO;
#else
      prpsinfo32_t data;
      int note_type = NT_PRPSINFO;
#endif

      memset (&data, 0, sizeof (data));
      strncpy (data.pr_fname, fname, sizeof (data.pr_fname));
      strncpy (data.pr_psargs, psargs, sizeof (data.pr_psargs));
      return elfcore_write_note (abfd, buf, bufsiz,
				 "CORE", note_type, &data, sizeof (data));
    }
  else
#endif
    {
#if defined (HAVE_PSINFO_T)
      psinfo_t data;
      int note_type = NT_PSINFO;
#else
      prpsinfo_t data;
      int note_type = NT_PRPSINFO;
#endif

      memset (&data, 0, sizeof (data));
      strncpy (data.pr_fname, fname, sizeof (data.pr_fname));
      strncpy (data.pr_psargs, psargs, sizeof (data.pr_psargs));
      return elfcore_write_note (abfd, buf, bufsiz,
				 "CORE", note_type, &data, sizeof (data));
    }
#endif	/* PSINFO_T or PRPSINFO_T */

  free (buf);
  return NULL;
}

char *
elfcore_write_linux_prpsinfo32
  (bfd *abfd, char *buf, int *bufsiz,
   const struct elf_internal_linux_prpsinfo *prpsinfo)
{
  struct elf_external_linux_prpsinfo32 data;

  memset (&data, 0, sizeof (data));
  LINUX_PRPSINFO32_SWAP_FIELDS (abfd, prpsinfo, data);

  return elfcore_write_note (abfd, buf, bufsiz, "CORE", NT_PRPSINFO,
			     &data, sizeof (data));
}

char *
elfcore_write_linux_prpsinfo64
  (bfd *abfd, char *buf, int *bufsiz,
   const struct elf_internal_linux_prpsinfo *prpsinfo)
{
  struct elf_external_linux_prpsinfo64 data;

  memset (&data, 0, sizeof (data));
  LINUX_PRPSINFO64_SWAP_FIELDS (abfd, prpsinfo, data);

  return elfcore_write_note (abfd, buf, bufsiz,
			     "CORE", NT_PRPSINFO, &data, sizeof (data));
}

char *
elfcore_write_prstatus (bfd *abfd,
			char *buf,
			int *bufsiz,
			long pid,
			int cursig,
			const void *gregs)
{
  const struct elf_backend_data *bed = get_elf_backend_data (abfd);

  if (bed->elf_backend_write_core_note != NULL)
    {
      char *ret;
      ret = (*bed->elf_backend_write_core_note) (abfd, buf, bufsiz,
						 NT_PRSTATUS,
						 pid, cursig, gregs);
      if (ret != NULL)
	return ret;
    }

#if defined (HAVE_PRSTATUS_T)
#if defined (HAVE_PRSTATUS32_T)
  if (bed->s->elfclass == ELFCLASS32)
    {
      prstatus32_t prstat;

      memset (&prstat, 0, sizeof (prstat));
      prstat.pr_pid = pid;
      prstat.pr_cursig = cursig;
      memcpy (&prstat.pr_reg, gregs, sizeof (prstat.pr_reg));
      return elfcore_write_note (abfd, buf, bufsiz, "CORE",
				 NT_PRSTATUS, &prstat, sizeof (prstat));
    }
  else
#endif
    {
      prstatus_t prstat;

      memset (&prstat, 0, sizeof (prstat));
      prstat.pr_pid = pid;
      prstat.pr_cursig = cursig;
      memcpy (&prstat.pr_reg, gregs, sizeof (prstat.pr_reg));
      return elfcore_write_note (abfd, buf, bufsiz, "CORE",
				 NT_PRSTATUS, &prstat, sizeof (prstat));
    }
#endif /* HAVE_PRSTATUS_T */

  free (buf);
  return NULL;
}

#if defined (HAVE_LWPSTATUS_T)
char *
elfcore_write_lwpstatus (bfd *abfd,
			 char *buf,
			 int *bufsiz,
			 long pid,
			 int cursig,
			 const void *gregs)
{
  lwpstatus_t lwpstat;
  const char *note_name = "CORE";

  memset (&lwpstat, 0, sizeof (lwpstat));
  lwpstat.pr_lwpid  = pid >> 16;
  lwpstat.pr_cursig = cursig;
#if defined (HAVE_LWPSTATUS_T_PR_REG)
  memcpy (&lwpstat.pr_reg, gregs, sizeof (lwpstat.pr_reg));
#elif defined (HAVE_LWPSTATUS_T_PR_CONTEXT)
#if !defined(gregs)
  memcpy (lwpstat.pr_context.uc_mcontext.gregs,
	  gregs, sizeof (lwpstat.pr_context.uc_mcontext.gregs));
#else
  memcpy (lwpstat.pr_context.uc_mcontext.__gregs,
	  gregs, sizeof (lwpstat.pr_context.uc_mcontext.__gregs));
#endif
#endif
  return elfcore_write_note (abfd, buf, bufsiz, note_name,
			     NT_LWPSTATUS, &lwpstat, sizeof (lwpstat));
}
#endif /* HAVE_LWPSTATUS_T */

#if defined (HAVE_PSTATUS_T)
char *
elfcore_write_pstatus (bfd *abfd,
		       char *buf,
		       int *bufsiz,
		       long pid,
		       int cursig ATTRIBUTE_UNUSED,
		       const void *gregs ATTRIBUTE_UNUSED)
{
  const char *note_name = "CORE";
#if defined (HAVE_PSTATUS32_T)
  const struct elf_backend_data *bed = get_elf_backend_data (abfd);

  if (bed->s->elfclass == ELFCLASS32)
    {
      pstatus32_t pstat;

      memset (&pstat, 0, sizeof (pstat));
      pstat.pr_pid = pid & 0xffff;
      buf = elfcore_write_note (abfd, buf, bufsiz, note_name,
				NT_PSTATUS, &pstat, sizeof (pstat));
      return buf;
    }
  else
#endif
    {
      pstatus_t pstat;

      memset (&pstat, 0, sizeof (pstat));
      pstat.pr_pid = pid & 0xffff;
      buf = elfcore_write_note (abfd, buf, bufsiz, note_name,
				NT_PSTATUS, &pstat, sizeof (pstat));
      return buf;
    }
}
#endif /* HAVE_PSTATUS_T */

char *
elfcore_write_prfpreg (bfd *abfd,
		       char *buf,
		       int *bufsiz,
		       const void *fpregs,
		       int size)
{
  const char *note_name = "CORE";
  return elfcore_write_note (abfd, buf, bufsiz,
			     note_name, NT_FPREGSET, fpregs, size);
}

char *
elfcore_write_prxfpreg (bfd *abfd,
			char *buf,
			int *bufsiz,
			const void *xfpregs,
			int size)
{
  char *note_name = "LINUX";
  return elfcore_write_note (abfd, buf, bufsiz,
			     note_name, NT_PRXFPREG, xfpregs, size);
}

char *
elfcore_write_xstatereg (bfd *abfd, char *buf, int *bufsiz,
			 const void *xfpregs, int size)
{
  char *note_name = "LINUX";
  return elfcore_write_note (abfd, buf, bufsiz,
			     note_name, NT_X86_XSTATE, xfpregs, size);
}

char *
elfcore_write_ppc_vmx (bfd *abfd,
		       char *buf,
		       int *bufsiz,
		       const void *ppc_vmx,
		       int size)
{
  char *note_name = "LINUX";
  return elfcore_write_note (abfd, buf, bufsiz,
			     note_name, NT_PPC_VMX, ppc_vmx, size);
}

char *
elfcore_write_ppc_vsx (bfd *abfd,
                       char *buf,
                       int *bufsiz,
                       const void *ppc_vsx,
                       int size)
{
  char *note_name = "LINUX";
  return elfcore_write_note (abfd, buf, bufsiz,
                             note_name, NT_PPC_VSX, ppc_vsx, size);
}

static char *
elfcore_write_s390_high_gprs (bfd *abfd,
			      char *buf,
			      int *bufsiz,
			      const void *s390_high_gprs,
			      int size)
{
  char *note_name = "LINUX";
  return elfcore_write_note (abfd, buf, bufsiz,
                             note_name, NT_S390_HIGH_GPRS,
			     s390_high_gprs, size);
}

char *
elfcore_write_s390_timer (bfd *abfd,
                          char *buf,
                          int *bufsiz,
                          const void *s390_timer,
                          int size)
{
  char *note_name = "LINUX";
  return elfcore_write_note (abfd, buf, bufsiz,
                             note_name, NT_S390_TIMER, s390_timer, size);
}

char *
elfcore_write_s390_todcmp (bfd *abfd,
                           char *buf,
                           int *bufsiz,
                           const void *s390_todcmp,
                           int size)
{
  char *note_name = "LINUX";
  return elfcore_write_note (abfd, buf, bufsiz,
                             note_name, NT_S390_TODCMP, s390_todcmp, size);
}

char *
elfcore_write_s390_todpreg (bfd *abfd,
                            char *buf,
                            int *bufsiz,
                            const void *s390_todpreg,
                            int size)
{
  char *note_name = "LINUX";
  return elfcore_write_note (abfd, buf, bufsiz,
                             note_name, NT_S390_TODPREG, s390_todpreg, size);
}

char *
elfcore_write_s390_ctrs (bfd *abfd,
                         char *buf,
                         int *bufsiz,
                         const void *s390_ctrs,
                         int size)
{
  char *note_name = "LINUX";
  return elfcore_write_note (abfd, buf, bufsiz,
                             note_name, NT_S390_CTRS, s390_ctrs, size);
}

char *
elfcore_write_s390_prefix (bfd *abfd,
                           char *buf,
                           int *bufsiz,
                           const void *s390_prefix,
                           int size)
{
  char *note_name = "LINUX";
  return elfcore_write_note (abfd, buf, bufsiz,
                             note_name, NT_S390_PREFIX, s390_prefix, size);
}

char *
elfcore_write_s390_last_break (bfd *abfd,
			       char *buf,
			       int *bufsiz,
			       const void *s390_last_break,
			       int size)
{
  char *note_name = "LINUX";
  return elfcore_write_note (abfd, buf, bufsiz,
                             note_name, NT_S390_LAST_BREAK,
			     s390_last_break, size);
}

char *
elfcore_write_s390_system_call (bfd *abfd,
				char *buf,
				int *bufsiz,
				const void *s390_system_call,
				int size)
{
  char *note_name = "LINUX";
  return elfcore_write_note (abfd, buf, bufsiz,
                             note_name, NT_S390_SYSTEM_CALL,
			     s390_system_call, size);
}

char *
elfcore_write_s390_tdb (bfd *abfd,
			char *buf,
			int *bufsiz,
			const void *s390_tdb,
			int size)
{
  char *note_name = "LINUX";
  return elfcore_write_note (abfd, buf, bufsiz,
                             note_name, NT_S390_TDB, s390_tdb, size);
}

char *
elfcore_write_arm_vfp (bfd *abfd,
		       char *buf,
		       int *bufsiz,
		       const void *arm_vfp,
		       int size)
{
  char *note_name = "LINUX";
  return elfcore_write_note (abfd, buf, bufsiz,
			     note_name, NT_ARM_VFP, arm_vfp, size);
}

char *
elfcore_write_aarch_tls (bfd *abfd,
		       char *buf,
		       int *bufsiz,
		       const void *aarch_tls,
		       int size)
{
  char *note_name = "LINUX";
  return elfcore_write_note (abfd, buf, bufsiz,
			     note_name, NT_ARM_TLS, aarch_tls, size);
}

char *
elfcore_write_aarch_hw_break (bfd *abfd,
			    char *buf,
			    int *bufsiz,
			    const void *aarch_hw_break,
			    int size)
{
  char *note_name = "LINUX";
  return elfcore_write_note (abfd, buf, bufsiz,
			     note_name, NT_ARM_HW_BREAK, aarch_hw_break, size);
}

char *
elfcore_write_aarch_hw_watch (bfd *abfd,
			    char *buf,
			    int *bufsiz,
			    const void *aarch_hw_watch,
			    int size)
{
  char *note_name = "LINUX";
  return elfcore_write_note (abfd, buf, bufsiz,
			     note_name, NT_ARM_HW_WATCH, aarch_hw_watch, size);
}

char *
elfcore_write_register_note (bfd *abfd,
			     char *buf,
			     int *bufsiz,
			     const char *section,
			     const void *data,
			     int size)
{
  if (strcmp (section, ".reg2") == 0)
    return elfcore_write_prfpreg (abfd, buf, bufsiz, data, size);
  if (strcmp (section, ".reg-xfp") == 0)
    return elfcore_write_prxfpreg (abfd, buf, bufsiz, data, size);
  if (strcmp (section, ".reg-xstate") == 0)
    return elfcore_write_xstatereg (abfd, buf, bufsiz, data, size);
  if (strcmp (section, ".reg-ppc-vmx") == 0)
    return elfcore_write_ppc_vmx (abfd, buf, bufsiz, data, size);
  if (strcmp (section, ".reg-ppc-vsx") == 0)
    return elfcore_write_ppc_vsx (abfd, buf, bufsiz, data, size);
  if (strcmp (section, ".reg-s390-high-gprs") == 0)
    return elfcore_write_s390_high_gprs (abfd, buf, bufsiz, data, size);
  if (strcmp (section, ".reg-s390-timer") == 0)
    return elfcore_write_s390_timer (abfd, buf, bufsiz, data, size);
  if (strcmp (section, ".reg-s390-todcmp") == 0)
    return elfcore_write_s390_todcmp (abfd, buf, bufsiz, data, size);
  if (strcmp (section, ".reg-s390-todpreg") == 0)
    return elfcore_write_s390_todpreg (abfd, buf, bufsiz, data, size);
  if (strcmp (section, ".reg-s390-ctrs") == 0)
    return elfcore_write_s390_ctrs (abfd, buf, bufsiz, data, size);
  if (strcmp (section, ".reg-s390-prefix") == 0)
    return elfcore_write_s390_prefix (abfd, buf, bufsiz, data, size);
  if (strcmp (section, ".reg-s390-last-break") == 0)
    return elfcore_write_s390_last_break (abfd, buf, bufsiz, data, size);
  if (strcmp (section, ".reg-s390-system-call") == 0)
    return elfcore_write_s390_system_call (abfd, buf, bufsiz, data, size);
  if (strcmp (section, ".reg-s390-tdb") == 0)
    return elfcore_write_s390_tdb (abfd, buf, bufsiz, data, size);
  if (strcmp (section, ".reg-arm-vfp") == 0)
    return elfcore_write_arm_vfp (abfd, buf, bufsiz, data, size);
  if (strcmp (section, ".reg-aarch-tls") == 0)
    return elfcore_write_aarch_tls (abfd, buf, bufsiz, data, size);
  if (strcmp (section, ".reg-aarch-hw-break") == 0)
    return elfcore_write_aarch_hw_break (abfd, buf, bufsiz, data, size);
  if (strcmp (section, ".reg-aarch-hw-watch") == 0)
    return elfcore_write_aarch_hw_watch (abfd, buf, bufsiz, data, size);
  return NULL;
}

static bfd_boolean
elf_parse_notes (bfd *abfd, char *buf, size_t size, file_ptr offset)
{
  char *p;

  p = buf;
  while (p < buf + size)
    {
      /* FIXME: bad alignment assumption.  */
      Elf_External_Note *xnp = (Elf_External_Note *) p;
      Elf_Internal_Note in;

      if (offsetof (Elf_External_Note, name) > buf - p + size)
	return FALSE;

      in.type = H_GET_32 (abfd, xnp->type);

      in.namesz = H_GET_32 (abfd, xnp->namesz);
      in.namedata = xnp->name;
      if (in.namesz > buf - in.namedata + size)
	return FALSE;

      in.descsz = H_GET_32 (abfd, xnp->descsz);
      in.descdata = in.namedata + BFD_ALIGN (in.namesz, 4);
      in.descpos = offset + (in.descdata - buf);
      if (in.descsz != 0
	  && (in.descdata >= buf + size
	      || in.descsz > buf - in.descdata + size))
	return FALSE;

      switch (bfd_get_format (abfd))
        {
	default:
	  return TRUE;

	case bfd_core:
	  {
#define GROKER_ELEMENT(S,F) {S, sizeof (S) - 1, F}
	    struct
	    {
	      const char * string;
	      size_t len;
	      bfd_boolean (* func)(bfd *, Elf_Internal_Note *);
	    }
	    grokers[] =
	    {
	      GROKER_ELEMENT ("", elfcore_grok_note),
	      GROKER_ELEMENT ("NetBSD-CORE", elfcore_grok_netbsd_note),
	      GROKER_ELEMENT ( "OpenBSD", elfcore_grok_openbsd_note),
	      GROKER_ELEMENT ("QNX", elfcore_grok_nto_note),
	      GROKER_ELEMENT ("SPU/", elfcore_grok_spu_note)
	    };
#undef GROKER_ELEMENT
	    int i;

	    for (i = ARRAY_SIZE (grokers); i--;)
	      {
		if (in.namesz >= grokers[i].len
		    && strncmp (in.namedata, grokers[i].string,
				grokers[i].len) == 0)
		  {
		    if (! grokers[i].func (abfd, & in))
		      return FALSE;
		    break;
		  }
	      }
	    break;
	  }

	case bfd_object:
	  if (in.namesz == sizeof "GNU" && strcmp (in.namedata, "GNU") == 0)
	    {
	      if (! elfobj_grok_gnu_note (abfd, &in))
		return FALSE;
	    }
	  else if (in.namesz == sizeof "stapsdt"
		   && strcmp (in.namedata, "stapsdt") == 0)
	    {
	      if (! elfobj_grok_stapsdt_note (abfd, &in))
		return FALSE;
	    }
	  break;
	}

      p = in.descdata + BFD_ALIGN (in.descsz, 4);
    }

  return TRUE;
}

static bfd_boolean
elf_read_notes (bfd *abfd, file_ptr offset, bfd_size_type size)
{
  char *buf;

  if (size <= 0)
    return TRUE;

  if (bfd_seek (abfd, offset, SEEK_SET) != 0)
    return FALSE;

  buf = (char *) bfd_malloc (size + 1);
  if (buf == NULL)
    return FALSE;

  /* PR 17512: file: ec08f814
     0-termintate the buffer so that string searches will not overflow.  */
  buf[size] = 0;

  if (bfd_bread (buf, size, abfd) != size
      || !elf_parse_notes (abfd, buf, size, offset))
    {
      free (buf);
      return FALSE;
    }

  free (buf);
  return TRUE;
}

/* Providing external access to the ELF program header table.  */

/* Return an upper bound on the number of bytes required to store a
   copy of ABFD's program header table entries.  Return -1 if an error
   occurs; bfd_get_error will return an appropriate code.  */

long
bfd_get_elf_phdr_upper_bound (bfd *abfd)
{
  if (abfd->xvec->flavour != bfd_target_elf_flavour)
    {
      bfd_set_error (bfd_error_wrong_format);
      return -1;
    }

  return elf_elfheader (abfd)->e_phnum * sizeof (Elf_Internal_Phdr);
}

/* Copy ABFD's program header table entries to *PHDRS.  The entries
   will be stored as an array of Elf_Internal_Phdr structures, as
   defined in include/elf/internal.h.  To find out how large the
   buffer needs to be, call bfd_get_elf_phdr_upper_bound.

   Return the number of program header table entries read, or -1 if an
   error occurs; bfd_get_error will return an appropriate code.  */

int
bfd_get_elf_phdrs (bfd *abfd, void *phdrs)
{
  int num_phdrs;

  if (abfd->xvec->flavour != bfd_target_elf_flavour)
    {
      bfd_set_error (bfd_error_wrong_format);
      return -1;
    }

  num_phdrs = elf_elfheader (abfd)->e_phnum;
  memcpy (phdrs, elf_tdata (abfd)->phdr,
	  num_phdrs * sizeof (Elf_Internal_Phdr));

  return num_phdrs;
}

enum elf_reloc_type_class
_bfd_elf_reloc_type_class (const struct bfd_link_info *info ATTRIBUTE_UNUSED,
			   const asection *rel_sec ATTRIBUTE_UNUSED,
			   const Elf_Internal_Rela *rela ATTRIBUTE_UNUSED)
{
  return reloc_class_normal;
}

/* For RELA architectures, return the relocation value for a
   relocation against a local symbol.  */

bfd_vma
_bfd_elf_rela_local_sym (bfd *abfd,
			 Elf_Internal_Sym *sym,
			 asection **psec,
			 Elf_Internal_Rela *rel)
{
  asection *sec = *psec;
  bfd_vma relocation;

  relocation = (sec->output_section->vma
		+ sec->output_offset
		+ sym->st_value);
  if ((sec->flags & SEC_MERGE)
      && ELF_ST_TYPE (sym->st_info) == STT_SECTION
      && sec->sec_info_type == SEC_INFO_TYPE_MERGE)
    {
      rel->r_addend =
	_bfd_merged_section_offset (abfd, psec,
				    elf_section_data (sec)->sec_info,
				    sym->st_value + rel->r_addend);
      if (sec != *psec)
	{
	  /* If we have changed the section, and our original section is
	     marked with SEC_EXCLUDE, it means that the original
	     SEC_MERGE section has been completely subsumed in some
	     other SEC_MERGE section.  In this case, we need to leave
	     some info around for --emit-relocs.  */
	  if ((sec->flags & SEC_EXCLUDE) != 0)
	    sec->kept_section = *psec;
	  sec = *psec;
	}
      rel->r_addend -= relocation;
      rel->r_addend += sec->output_section->vma + sec->output_offset;
    }
  return relocation;
}

bfd_vma
_bfd_elf_rel_local_sym (bfd *abfd,
			Elf_Internal_Sym *sym,
			asection **psec,
			bfd_vma addend)
{
  asection *sec = *psec;

  if (sec->sec_info_type != SEC_INFO_TYPE_MERGE)
    return sym->st_value + addend;

  return _bfd_merged_section_offset (abfd, psec,
				     elf_section_data (sec)->sec_info,
				     sym->st_value + addend);
}

bfd_vma
_bfd_elf_section_offset (bfd *abfd,
			 struct bfd_link_info *info,
			 asection *sec,
			 bfd_vma offset)
{
  switch (sec->sec_info_type)
    {
    case SEC_INFO_TYPE_STABS:
      return _bfd_stab_section_offset (sec, elf_section_data (sec)->sec_info,
				       offset);
    case SEC_INFO_TYPE_EH_FRAME:
      return _bfd_elf_eh_frame_section_offset (abfd, info, sec, offset);
    default:
      if ((sec->flags & SEC_ELF_REVERSE_COPY) != 0)
	{
	  const struct elf_backend_data *bed = get_elf_backend_data (abfd);
	  bfd_size_type address_size = bed->s->arch_size / 8;
	  offset = sec->size - offset - address_size;
	}
      return offset;
    }
}

/* Create a new BFD as if by bfd_openr.  Rather than opening a file,
   reconstruct an ELF file by reading the segments out of remote memory
   based on the ELF file header at EHDR_VMA and the ELF program headers it
   points to.  If not null, *LOADBASEP is filled in with the difference
   between the VMAs from which the segments were read, and the VMAs the
   file headers (and hence BFD's idea of each section's VMA) put them at.

   The function TARGET_READ_MEMORY is called to copy LEN bytes from the
   remote memory at target address VMA into the local buffer at MYADDR; it
   should return zero on success or an `errno' code on failure.  TEMPL must
   be a BFD for an ELF target with the word size and byte order found in
   the remote memory.  */

bfd *
bfd_elf_bfd_from_remote_memory
  (bfd *templ,
   bfd_vma ehdr_vma,
   bfd_size_type size,
   bfd_vma *loadbasep,
   int (*target_read_memory) (bfd_vma, bfd_byte *, bfd_size_type))
{
  return (*get_elf_backend_data (templ)->elf_backend_bfd_from_remote_memory)
    (templ, ehdr_vma, size, loadbasep, target_read_memory);
}

long
_bfd_elf_get_synthetic_symtab (bfd *abfd,
			       long symcount ATTRIBUTE_UNUSED,
			       asymbol **syms ATTRIBUTE_UNUSED,
			       long dynsymcount,
			       asymbol **dynsyms,
			       asymbol **ret)
{
  const struct elf_backend_data *bed = get_elf_backend_data (abfd);
  asection *relplt;
  asymbol *s;
  const char *relplt_name;
  bfd_boolean (*slurp_relocs) (bfd *, asection *, asymbol **, bfd_boolean);
  arelent *p;
  long count, i, n;
  size_t size;
  Elf_Internal_Shdr *hdr;
  char *names;
  asection *plt;

  *ret = NULL;

  if ((abfd->flags & (DYNAMIC | EXEC_P)) == 0)
    return 0;

  if (dynsymcount <= 0)
    return 0;

  if (!bed->plt_sym_val)
    return 0;

  relplt_name = bed->relplt_name;
  if (relplt_name == NULL)
    relplt_name = bed->rela_plts_and_copies_p ? ".rela.plt" : ".rel.plt";
  relplt = bfd_get_section_by_name (abfd, relplt_name);
  if (relplt == NULL)
    return 0;

  hdr = &elf_section_data (relplt)->this_hdr;
  if (hdr->sh_link != elf_dynsymtab (abfd)
      || (hdr->sh_type != SHT_REL && hdr->sh_type != SHT_RELA))
    return 0;

  plt = bfd_get_section_by_name (abfd, ".plt");
  if (plt == NULL)
    return 0;

  slurp_relocs = get_elf_backend_data (abfd)->s->slurp_reloc_table;
  if (! (*slurp_relocs) (abfd, relplt, dynsyms, TRUE))
    return -1;

  count = relplt->size / hdr->sh_entsize;
  size = count * sizeof (asymbol);
  p = relplt->relocation;
  for (i = 0; i < count; i++, p += bed->s->int_rels_per_ext_rel)
    {
      size += strlen ((*p->sym_ptr_ptr)->name) + sizeof ("@plt");
      if (p->addend != 0)
	{
#ifdef BFD64
	  size += sizeof ("+0x") - 1 + 8 + 8 * (bed->s->elfclass == ELFCLASS64);
#else
	  size += sizeof ("+0x") - 1 + 8;
#endif
	}
    }

  s = *ret = (asymbol *) bfd_malloc (size);
  if (s == NULL)
    return -1;

  names = (char *) (s + count);
  p = relplt->relocation;
  n = 0;
  for (i = 0; i < count; i++, p += bed->s->int_rels_per_ext_rel)
    {
      size_t len;
      bfd_vma addr;

      addr = bed->plt_sym_val (i, plt, p);
      if (addr == (bfd_vma) -1)
	continue;

      *s = **p->sym_ptr_ptr;
      /* Undefined syms won't have BSF_LOCAL or BSF_GLOBAL set.  Since
	 we are defining a symbol, ensure one of them is set.  */
      if ((s->flags & BSF_LOCAL) == 0)
	s->flags |= BSF_GLOBAL;
      s->flags |= BSF_SYNTHETIC;
      s->section = plt;
      s->value = addr - plt->vma;
      s->name = names;
      s->udata.p = NULL;
      len = strlen ((*p->sym_ptr_ptr)->name);
      memcpy (names, (*p->sym_ptr_ptr)->name, len);
      names += len;
      if (p->addend != 0)
	{
	  char buf[30], *a;

	  memcpy (names, "+0x", sizeof ("+0x") - 1);
	  names += sizeof ("+0x") - 1;
	  bfd_sprintf_vma (abfd, buf, p->addend);
	  for (a = buf; *a == '0'; ++a)
	    ;
	  len = strlen (a);
	  memcpy (names, a, len);
	  names += len;
	}
      memcpy (names, "@plt", sizeof ("@plt"));
      names += sizeof ("@plt");
      ++s, ++n;
    }

  return n;
}

/* It is only used by x86-64 so far.  */
asection _bfd_elf_large_com_section
  = BFD_FAKE_SECTION (_bfd_elf_large_com_section,
		      SEC_IS_COMMON, NULL, "LARGE_COMMON", 0);

void
_bfd_elf_post_process_headers (bfd * abfd,
			       struct bfd_link_info * link_info ATTRIBUTE_UNUSED)
{
  Elf_Internal_Ehdr * i_ehdrp;	/* ELF file header, internal form.  */

  i_ehdrp = elf_elfheader (abfd);

  i_ehdrp->e_ident[EI_OSABI] = get_elf_backend_data (abfd)->elf_osabi;

  /* To make things simpler for the loader on Linux systems we set the
     osabi field to ELFOSABI_GNU if the binary contains symbols of
     the STT_GNU_IFUNC type or STB_GNU_UNIQUE binding.  */
  if (i_ehdrp->e_ident[EI_OSABI] == ELFOSABI_NONE
      && elf_tdata (abfd)->has_gnu_symbols)
    i_ehdrp->e_ident[EI_OSABI] = ELFOSABI_GNU;
}


/* Return TRUE for ELF symbol types that represent functions.
   This is the default version of this function, which is sufficient for
   most targets.  It returns true if TYPE is STT_FUNC or STT_GNU_IFUNC.  */

bfd_boolean
_bfd_elf_is_function_type (unsigned int type)
{
  return (type == STT_FUNC
	  || type == STT_GNU_IFUNC);
}

/* If the ELF symbol SYM might be a function in SEC, return the
   function size and set *CODE_OFF to the function's entry point,
   otherwise return zero.  */

bfd_size_type
_bfd_elf_maybe_function_sym (const asymbol *sym, asection *sec,
			     bfd_vma *code_off)
{
  bfd_size_type size;

  if ((sym->flags & (BSF_SECTION_SYM | BSF_FILE | BSF_OBJECT
		     | BSF_THREAD_LOCAL | BSF_RELC | BSF_SRELC)) != 0
      || sym->section != sec)
    return 0;

  *code_off = sym->value;
  size = 0;
  if (!(sym->flags & BSF_SYNTHETIC))
    size = ((elf_symbol_type *) sym)->internal_elf_sym.st_size;
  if (size == 0)
    size = 1;
  return size;
}<|MERGE_RESOLUTION|>--- conflicted
+++ resolved
@@ -1443,13 +1443,8 @@
 /* Get version string.  */
 
 const char *
-<<<<<<< HEAD
-bfd_elf_get_symbol_version_string (bfd *abfd, asymbol *symbol,
-				   bfd_boolean *hidden)
-=======
 _bfd_elf_get_symbol_version_string (bfd *abfd, asymbol *symbol,
 				    bfd_boolean *hidden)
->>>>>>> f3de6299
 {
   const char *version_string = NULL;
   if (elf_dynversym (abfd) != 0
@@ -1545,15 +1540,9 @@
 	bfd_fprintf_vma (abfd, file, val);
 
 	/* If we have version information, print it.  */
-<<<<<<< HEAD
-	version_string = bfd_elf_get_symbol_version_string (abfd,
-							    symbol,
-							    &hidden);
-=======
 	version_string = _bfd_elf_get_symbol_version_string (abfd,
 							     symbol,
 							     &hidden);
->>>>>>> f3de6299
 	if (version_string)
 	  {
 	    if (!hidden)
