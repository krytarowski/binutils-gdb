/* Plugin control for the GNU linker.
   Copyright (C) 2010-2014 Free Software Foundation, Inc.

   This file is part of the GNU Binutils.

   This program is free software; you can redistribute it and/or modify
   it under the terms of the GNU General Public License as published by
   the Free Software Foundation; either version 3 of the License, or
   (at your option) any later version.

   This program is distributed in the hope that it will be useful,
   but WITHOUT ANY WARRANTY; without even the implied warranty of
   MERCHANTABILITY or FITNESS FOR A PARTICULAR PURPOSE.  See the
   GNU General Public License for more details.

   You should have received a copy of the GNU General Public License
   along with this program; if not, write to the Free Software
   Foundation, Inc., 51 Franklin Street - Fifth Floor, Boston,
   MA 02110-1301, USA.  */

#include "sysdep.h"
#include "libiberty.h"
#include "bfd.h"
#include "bfdlink.h"
#include "bfdver.h"
#include "ld.h"
#include "ldmain.h"
#include "ldmisc.h"
#include "ldexp.h"
#include "ldlang.h"
#include "ldfile.h"
#include "plugin.h"
#include "plugin-api.h"
#include "elf-bfd.h"
#if !defined (HAVE_DLFCN_H) && defined (HAVE_WINDOWS_H)
#include <windows.h>
#endif

/* Report plugin symbols.  */
bfd_boolean report_plugin_symbols;

/* Store plugin intermediate files permanently.  */
bfd_boolean plugin_save_temps;

/* The suffix to append to the name of the real (claimed) object file
   when generating a dummy BFD to hold the IR symbols sent from the
   plugin.  For cosmetic use only; appears in maps, crefs etc.  */
#define IRONLY_SUFFIX " (symbol from plugin)"

/* Stores a single argument passed to a plugin.  */
typedef struct plugin_arg
{
  struct plugin_arg *next;
  const char *arg;
} plugin_arg_t;

/* Holds all details of a single plugin.  */
typedef struct plugin
{
  /* Next on the list of plugins, or NULL at end of chain.  */
  struct plugin *next;
  /* The argument string given to --plugin.  */
  const char *name;
  /* The shared library handle returned by dlopen.  */
  void *dlhandle;
  /* The list of argument string given to --plugin-opt.  */
  plugin_arg_t *args;
  /* Number of args in the list, for convenience.  */
  size_t n_args;
  /* The plugin's event handlers.  */
  ld_plugin_claim_file_handler claim_file_handler;
  ld_plugin_all_symbols_read_handler all_symbols_read_handler;
  ld_plugin_cleanup_handler cleanup_handler;
  /* TRUE if the cleanup handlers have been called.  */
  bfd_boolean cleanup_done;
} plugin_t;

/* The master list of all plugins.  */
static plugin_t *plugins_list = NULL;

/* We keep a tail pointer for easy linking on the end.  */
static plugin_t **plugins_tail_chain_ptr = &plugins_list;

/* The last plugin added to the list, for receiving args.  */
static plugin_t *last_plugin = NULL;

/* The tail of the arg chain of the last plugin added to the list.  */
static plugin_arg_t **last_plugin_args_tail_chain_ptr = NULL;

/* The plugin which is currently having a callback executed.  */
static plugin_t *called_plugin = NULL;

/* Last plugin to cause an error, if any.  */
static const char *error_plugin = NULL;

/* State of linker "notice" interface before we poked at it.  */
static bfd_boolean orig_notice_all;

/* Original linker callbacks, and the plugin version.  */
static const struct bfd_link_callbacks *orig_callbacks;
static struct bfd_link_callbacks plugin_callbacks;

/* Set at all symbols read time, to avoid recursively offering the plugin
   its own newly-added input files and libs to claim.  */
bfd_boolean no_more_claiming = FALSE;

/* List of tags to set in the constant leading part of the tv array. */
static const enum ld_plugin_tag tv_header_tags[] =
{
  LDPT_MESSAGE,
  LDPT_API_VERSION,
  LDPT_GNU_LD_VERSION,
  LDPT_LINKER_OUTPUT,
  LDPT_OUTPUT_NAME,
  LDPT_REGISTER_CLAIM_FILE_HOOK,
  LDPT_REGISTER_ALL_SYMBOLS_READ_HOOK,
  LDPT_REGISTER_CLEANUP_HOOK,
  LDPT_ADD_SYMBOLS,
  LDPT_GET_INPUT_FILE,
  LDPT_RELEASE_INPUT_FILE,
  LDPT_GET_SYMBOLS,
  LDPT_GET_SYMBOLS_V2,
  LDPT_ADD_INPUT_FILE,
  LDPT_ADD_INPUT_LIBRARY,
  LDPT_SET_EXTRA_LIBRARY_PATH
};

/* How many entries in the constant leading part of the tv array.  */
static const size_t tv_header_size = ARRAY_SIZE (tv_header_tags);

/* Forward references.  */
static bfd_boolean plugin_notice (struct bfd_link_info *,
				  struct bfd_link_hash_entry *,
				  struct bfd_link_hash_entry *,
				  bfd *, asection *, bfd_vma, flagword);

#if !defined (HAVE_DLFCN_H) && defined (HAVE_WINDOWS_H)

#define RTLD_NOW 0	/* Dummy value.  */

static void *
dlopen (const char *file, int mode ATTRIBUTE_UNUSED)
{
  return LoadLibrary (file);
}

static void *
dlsym (void *handle, const char *name)
{
  return GetProcAddress (handle, name);
}

static int
dlclose (void *handle)
{
  FreeLibrary (handle);
  return 0;
}

#endif /* !defined (HAVE_DLFCN_H) && defined (HAVE_WINDOWS_H)  */

#ifndef HAVE_DLFCN_H
static const char *
dlerror (void)
{
  return "";
}
#endif

/* Helper function for exiting with error status.  */
static int
set_plugin_error (const char *plugin)
{
  error_plugin = plugin;
  return -1;
}

/* Test if an error occurred.  */
static bfd_boolean
plugin_error_p (void)
{
  return error_plugin != NULL;
}

/* Return name of plugin which caused an error if any.  */
const char *
plugin_error_plugin (void)
{
  return error_plugin ? error_plugin : _("<no plugin>");
}

/* Handle -plugin arg: find and load plugin, or return error.  */
void
plugin_opt_plugin (const char *plugin)
{
  plugin_t *newplug;

  newplug = xmalloc (sizeof *newplug);
  memset (newplug, 0, sizeof *newplug);
  newplug->name = plugin;
  newplug->dlhandle = dlopen (plugin, RTLD_NOW);
  if (!newplug->dlhandle)
    einfo (_("%P%F: %s: error loading plugin: %s\n"), plugin, dlerror ());

  /* Chain on end, so when we run list it is in command-line order.  */
  *plugins_tail_chain_ptr = newplug;
  plugins_tail_chain_ptr = &newplug->next;

  /* Record it as current plugin for receiving args.  */
  last_plugin = newplug;
  last_plugin_args_tail_chain_ptr = &newplug->args;
}

/* Accumulate option arguments for last-loaded plugin, or return
   error if none.  */
int
plugin_opt_plugin_arg (const char *arg)
{
  plugin_arg_t *newarg;

  if (!last_plugin)
    return set_plugin_error (_("<no plugin>"));

  /* Ignore -pass-through= from GCC driver.  */
  if (*arg == '-')
    {
<<<<<<< HEAD
      const char *p;
      for (p = arg + 1; p; p++)
	if (*p != '-')
	  break;
=======
      const char *p = arg + 1;

      if (*p == '-')
	++p;
>>>>>>> 437353b6
      if (strncmp (p, "pass-through=", 13) == 0)
	return 0;
    }

  newarg = xmalloc (sizeof *newarg);
  newarg->arg = arg;
  newarg->next = NULL;

  /* Chain on end to preserve command-line order.  */
  *last_plugin_args_tail_chain_ptr = newarg;
  last_plugin_args_tail_chain_ptr = &newarg->next;
  last_plugin->n_args++;
  return 0;
}

/* Create a dummy BFD.  */
bfd *
plugin_get_ir_dummy_bfd (const char *name, bfd *srctemplate)
{
  bfd *abfd;

  bfd_use_reserved_id = 1;
  abfd = bfd_create (concat (name, IRONLY_SUFFIX, (const char *) NULL),
		     srctemplate);
  if (abfd != NULL)
    {
      abfd->flags |= BFD_LINKER_CREATED | BFD_PLUGIN;
      bfd_set_arch_info (abfd, bfd_get_arch_info (srctemplate));
      bfd_set_gp_size (abfd, bfd_get_gp_size (srctemplate));
      if (bfd_make_writable (abfd)
	  && bfd_copy_private_bfd_data (srctemplate, abfd))
	{
	  flagword flags;

	  /* Create section to own the symbols.  */
	  flags = (SEC_CODE | SEC_HAS_CONTENTS | SEC_READONLY
		   | SEC_ALLOC | SEC_LOAD | SEC_KEEP | SEC_EXCLUDE);
	  if (bfd_make_section_anyway_with_flags (abfd, ".text", flags))
	    return abfd;
	}
    }
  einfo (_("could not create dummy IR bfd: %F%E\n"));
  return NULL;
}

/* Check if the BFD passed in is an IR dummy object file.  */
static inline bfd_boolean
is_ir_dummy_bfd (const bfd *abfd)
{
  /* ABFD can sometimes legitimately be NULL, e.g. when called from one
     of the linker callbacks for a symbol in the *ABS* or *UND* sections.  */
  return abfd != NULL && (abfd->flags & BFD_PLUGIN) != 0;
}

/* Helpers to convert between BFD and GOLD symbol formats.  */
static enum ld_plugin_status
asymbol_from_plugin_symbol (bfd *abfd, asymbol *asym,
			    const struct ld_plugin_symbol *ldsym)
{
  flagword flags = BSF_NO_FLAGS;
  struct bfd_section *section;

  asym->the_bfd = abfd;
  asym->name = (ldsym->version
		? concat (ldsym->name, "@", ldsym->version, (const char *) NULL)
		: ldsym->name);
  asym->value = 0;
  switch (ldsym->def)
    {
    case LDPK_WEAKDEF:
      flags = BSF_WEAK;
      /* FALLTHRU */
    case LDPK_DEF:
      flags |= BSF_GLOBAL;
      if (ldsym->comdat_key)
	{
	  char *name = concat (".gnu.linkonce.t.", ldsym->comdat_key,
			       (const char *) NULL);
	  section = bfd_get_section_by_name (abfd, name);
	  if (section != NULL)
	    free (name);
	  else
	    {
	      flagword sflags;

	      sflags = (SEC_CODE | SEC_HAS_CONTENTS | SEC_READONLY
			| SEC_ALLOC | SEC_LOAD | SEC_KEEP | SEC_EXCLUDE
			| SEC_LINK_ONCE | SEC_LINK_DUPLICATES_DISCARD);
	      section = bfd_make_section_anyway_with_flags (abfd, name, sflags);
	      if (section == NULL)
		return LDPS_ERR;
	    }
	}
      else
	section = bfd_get_section_by_name (abfd, ".text");
      break;

    case LDPK_WEAKUNDEF:
      flags = BSF_WEAK;
      /* FALLTHRU */
    case LDPK_UNDEF:
      section = bfd_und_section_ptr;
      break;

    case LDPK_COMMON:
      flags = BSF_GLOBAL;
      section = bfd_com_section_ptr;
      asym->value = ldsym->size;
      /* For ELF targets, set alignment of common symbol to 1.  */
      if (bfd_get_flavour (abfd) == bfd_target_elf_flavour)
	{
	  ((elf_symbol_type *) asym)->internal_elf_sym.st_shndx = SHN_COMMON;
	  ((elf_symbol_type *) asym)->internal_elf_sym.st_value = 1;
	}
      break;

    default:
      return LDPS_ERR;
    }
  asym->flags = flags;
  asym->section = section;

  /* Visibility only applies on ELF targets.  */
  if (bfd_get_flavour (abfd) == bfd_target_elf_flavour)
    {
      elf_symbol_type *elfsym = elf_symbol_from (abfd, asym);
      unsigned char visibility;

      if (!elfsym)
	einfo (_("%P%F: %s: non-ELF symbol in ELF BFD!\n"), asym->name);
      switch (ldsym->visibility)
	{
	default:
	  einfo (_("%P%F: unknown ELF symbol visibility: %d!\n"),
		 ldsym->visibility);
	case LDPV_DEFAULT:
	  visibility = STV_DEFAULT;
	  break;
	case LDPV_PROTECTED:
	  visibility = STV_PROTECTED;
	  break;
	case LDPV_INTERNAL:
	  visibility = STV_INTERNAL;
	  break;
	case LDPV_HIDDEN:
	  visibility = STV_HIDDEN;
	  break;
	}
      elfsym->internal_elf_sym.st_other
	= (visibility | (elfsym->internal_elf_sym.st_other
			 & ~ELF_ST_VISIBILITY (-1)));
    }

  return LDPS_OK;
}

/* Register a claim-file handler.  */
static enum ld_plugin_status
register_claim_file (ld_plugin_claim_file_handler handler)
{
  ASSERT (called_plugin);
  called_plugin->claim_file_handler = handler;
  return LDPS_OK;
}

/* Register an all-symbols-read handler.  */
static enum ld_plugin_status
register_all_symbols_read (ld_plugin_all_symbols_read_handler handler)
{
  ASSERT (called_plugin);
  called_plugin->all_symbols_read_handler = handler;
  return LDPS_OK;
}

/* Register a cleanup handler.  */
static enum ld_plugin_status
register_cleanup (ld_plugin_cleanup_handler handler)
{
  ASSERT (called_plugin);
  called_plugin->cleanup_handler = handler;
  return LDPS_OK;
}

/* Add symbols from a plugin-claimed input file.  */
static enum ld_plugin_status
add_symbols (void *handle, int nsyms, const struct ld_plugin_symbol *syms)
{
  asymbol **symptrs;
  bfd *abfd = handle;
  int n;

  ASSERT (called_plugin);
  symptrs = xmalloc (nsyms * sizeof *symptrs);
  for (n = 0; n < nsyms; n++)
    {
      enum ld_plugin_status rv;
      asymbol *bfdsym;

      bfdsym = bfd_make_empty_symbol (abfd);
      symptrs[n] = bfdsym;
      rv = asymbol_from_plugin_symbol (abfd, bfdsym, syms + n);
      if (rv != LDPS_OK)
	return rv;
    }
  bfd_set_symtab (abfd, symptrs, nsyms);
  return LDPS_OK;
}

/* Get the input file information with an open (possibly re-opened)
   file descriptor.  */
static enum ld_plugin_status
get_input_file (const void *handle ATTRIBUTE_UNUSED,
                struct ld_plugin_input_file *file ATTRIBUTE_UNUSED)
{
  ASSERT (called_plugin);
  return LDPS_ERR;
}

/* Release the input file.  */
static enum ld_plugin_status
release_input_file (const void *handle ATTRIBUTE_UNUSED)
{
  ASSERT (called_plugin);
  return LDPS_ERR;
}

/* Return TRUE if a defined symbol might be reachable from outside the
   universe of claimed objects.  */
static inline bfd_boolean
is_visible_from_outside (struct ld_plugin_symbol *lsym,
			 struct bfd_link_hash_entry *blhe)
{
  struct bfd_sym_chain *sym;

  if (link_info.relocatable)
    return TRUE;
  if (link_info.export_dynamic || !link_info.executable)
    {
      /* Check if symbol is hidden by version script.  */
      if (bfd_hide_sym_by_version (link_info.version_info,
				   blhe->root.string))
	return FALSE;
      /* Only ELF symbols really have visibility.  */
      if (bfd_get_flavour (link_info.output_bfd) == bfd_target_elf_flavour)
	{
	  struct elf_link_hash_entry *el = (struct elf_link_hash_entry *)blhe;
	  int vis = ELF_ST_VISIBILITY (el->other);
	  return vis == STV_DEFAULT || vis == STV_PROTECTED;
	}
      /* On non-ELF targets, we can safely make inferences by considering
	 what visibility the plugin would have liked to apply when it first
	 sent us the symbol.  During ELF symbol processing, visibility only
	 ever becomes more restrictive, not less, when symbols are merged,
	 so this is a conservative estimate; it may give false positives,
	 declaring something visible from outside when it in fact would
	 not have been, but this will only lead to missed optimisation
	 opportunities during LTRANS at worst; it will not give false
	 negatives, which can lead to the disastrous conclusion that the
	 related symbol is IRONLY.  (See GCC PR46319 for an example.)  */
      return (lsym->visibility == LDPV_DEFAULT
	      || lsym->visibility == LDPV_PROTECTED);
    }

  for (sym = &entry_symbol; sym != NULL; sym = sym->next)
    if (sym->name
	&& strcmp (sym->name, blhe->root.string) == 0)
      return TRUE;

  return FALSE;
}

/* Get the symbol resolution info for a plugin-claimed input file.  */
static enum ld_plugin_status
get_symbols (const void *handle, int nsyms, struct ld_plugin_symbol *syms,
	     int def_ironly_exp)
{
  const bfd *abfd = handle;
  int n;

  ASSERT (called_plugin);
  for (n = 0; n < nsyms; n++)
    {
      struct bfd_link_hash_entry *blhe;
      asection *owner_sec;
      int res;

      if (syms[n].def != LDPK_UNDEF)
	blhe = bfd_link_hash_lookup (link_info.hash, syms[n].name,
				     FALSE, FALSE, TRUE);
      else
	blhe = bfd_wrapped_link_hash_lookup (link_info.output_bfd, &link_info,
					     syms[n].name, FALSE, FALSE, TRUE);
      if (!blhe)
	{
	  res = LDPR_UNKNOWN;
	  goto report_symbol;
	}

      /* Determine resolution from blhe type and symbol's original type.  */
      if (blhe->type == bfd_link_hash_undefined
	  || blhe->type == bfd_link_hash_undefweak)
	{
	  res = LDPR_UNDEF;
	  goto report_symbol;
	}
      if (blhe->type != bfd_link_hash_defined
	  && blhe->type != bfd_link_hash_defweak
	  && blhe->type != bfd_link_hash_common)
	{
	  /* We should not have a new, indirect or warning symbol here.  */
	  einfo ("%P%F: %s: plugin symbol table corrupt (sym type %d)\n",
		 called_plugin->name, blhe->type);
	}

      /* Find out which section owns the symbol.  Since it's not undef,
	 it must have an owner; if it's not a common symbol, both defs
	 and weakdefs keep it in the same place. */
      owner_sec = (blhe->type == bfd_link_hash_common
		   ? blhe->u.c.p->section
		   : blhe->u.def.section);


      /* If it was originally undefined or common, then it has been
	 resolved; determine how.  */
      if (syms[n].def == LDPK_UNDEF
	  || syms[n].def == LDPK_WEAKUNDEF
	  || syms[n].def == LDPK_COMMON)
	{
	  if (owner_sec->owner == link_info.output_bfd)
	    res = LDPR_RESOLVED_EXEC;
	  else if (owner_sec->owner == abfd)
	    res = LDPR_PREVAILING_DEF_IRONLY;
	  else if (is_ir_dummy_bfd (owner_sec->owner))
	    res = LDPR_RESOLVED_IR;
	  else if (owner_sec->owner != NULL
		   && (owner_sec->owner->flags & DYNAMIC) != 0)
	    res = LDPR_RESOLVED_DYN;
	  else
	    res = LDPR_RESOLVED_EXEC;
	}

      /* Was originally def, or weakdef.  Does it prevail?  If the
	 owner is the original dummy bfd that supplied it, then this
	 is the definition that has prevailed.  */
      else if (owner_sec->owner == link_info.output_bfd)
	res = LDPR_PREEMPTED_REG;
      else if (owner_sec->owner == abfd)
	res = LDPR_PREVAILING_DEF_IRONLY;

      /* Was originally def, weakdef, or common, but has been pre-empted.  */
      else if (is_ir_dummy_bfd (owner_sec->owner))
	res = LDPR_PREEMPTED_IR;
      else
	res = LDPR_PREEMPTED_REG;

      if (res == LDPR_PREVAILING_DEF_IRONLY)
	{
	  /* We need to know if the sym is referenced from non-IR files.  Or
	     even potentially-referenced, perhaps in a future final link if
	     this is a partial one, perhaps dynamically at load-time if the
	     symbol is externally visible.  */
	  if (blhe->non_ir_ref)
	    res = LDPR_PREVAILING_DEF;
	  else if (is_visible_from_outside (&syms[n], blhe))
	    res = def_ironly_exp;
	}

    report_symbol:
      syms[n].resolution = res;
      if (report_plugin_symbols)
	einfo (_("%P: %B: symbol `%s' "
		 "definition: %d, visibility: %d, resolution: %d\n"),
	       abfd, syms[n].name,
	       syms[n].def, syms[n].visibility, res);
    }
  return LDPS_OK;
}

static enum ld_plugin_status
get_symbols_v1 (const void *handle, int nsyms, struct ld_plugin_symbol *syms)
{
  return get_symbols (handle, nsyms, syms, LDPR_PREVAILING_DEF);
}

static enum ld_plugin_status
get_symbols_v2 (const void *handle, int nsyms, struct ld_plugin_symbol *syms)
{
  return get_symbols (handle, nsyms, syms, LDPR_PREVAILING_DEF_IRONLY_EXP);
}

/* Add a new (real) input file generated by a plugin.  */
static enum ld_plugin_status
add_input_file (const char *pathname)
{
  ASSERT (called_plugin);
  if (!lang_add_input_file (xstrdup (pathname), lang_input_file_is_file_enum,
			    NULL))
    return LDPS_ERR;
  return LDPS_OK;
}

/* Add a new (real) library required by a plugin.  */
static enum ld_plugin_status
add_input_library (const char *pathname)
{
  ASSERT (called_plugin);
  if (!lang_add_input_file (xstrdup (pathname), lang_input_file_is_l_enum,
			    NULL))
    return LDPS_ERR;
  return LDPS_OK;
}

/* Set the extra library path to be used by libraries added via
   add_input_library.  */
static enum ld_plugin_status
set_extra_library_path (const char *path)
{
  ASSERT (called_plugin);
  ldfile_add_library_path (xstrdup (path), FALSE);
  return LDPS_OK;
}

/* Issue a diagnostic message from a plugin.  */
static enum ld_plugin_status
message (int level, const char *format, ...)
{
  va_list args;
  va_start (args, format);

  switch (level)
    {
    case LDPL_INFO:
      vfinfo (stdout, format, args, FALSE);
      putchar ('\n');
      break;
    case LDPL_WARNING:
      vfinfo (stdout, format, args, TRUE);
      putchar ('\n');
      break;
    case LDPL_FATAL:
    case LDPL_ERROR:
    default:
      {
	char *newfmt = ACONCAT ((level == LDPL_FATAL ? "%P%F: " : "%P%X: ",
				 format, "\n", (const char *) NULL));
	fflush (stdout);
	vfinfo (stderr, newfmt, args, TRUE);
	fflush (stderr);
      }
      break;
    }

  va_end (args);
  return LDPS_OK;
}

/* Helper to size leading part of tv array and set it up. */
static void
set_tv_header (struct ld_plugin_tv *tv)
{
  size_t i;

  /* Version info.  */
  static const unsigned int major = (unsigned)(BFD_VERSION / 100000000UL);
  static const unsigned int minor = (unsigned)(BFD_VERSION / 1000000UL) % 100;

  for (i = 0; i < tv_header_size; i++)
    {
      tv[i].tv_tag = tv_header_tags[i];
#define TVU(x) tv[i].tv_u.tv_ ## x
      switch (tv[i].tv_tag)
	{
	case LDPT_MESSAGE:
	  TVU(message) = message;
	  break;
	case LDPT_API_VERSION:
	  TVU(val) = LD_PLUGIN_API_VERSION;
	  break;
	case LDPT_GNU_LD_VERSION:
	  TVU(val) = major * 100 + minor;
	  break;
	case LDPT_LINKER_OUTPUT:
	  TVU(val) = (link_info.relocatable
		      ? LDPO_REL
		      : (link_info.executable
			 ? (link_info.pie ? LDPO_PIE : LDPO_EXEC)
			 : LDPO_DYN));
	  break;
	case LDPT_OUTPUT_NAME:
	  TVU(string) = output_filename;
	  break;
	case LDPT_REGISTER_CLAIM_FILE_HOOK:
	  TVU(register_claim_file) = register_claim_file;
	  break;
	case LDPT_REGISTER_ALL_SYMBOLS_READ_HOOK:
	  TVU(register_all_symbols_read) = register_all_symbols_read;
	  break;
	case LDPT_REGISTER_CLEANUP_HOOK:
	  TVU(register_cleanup) = register_cleanup;
	  break;
	case LDPT_ADD_SYMBOLS:
	  TVU(add_symbols) = add_symbols;
	  break;
	case LDPT_GET_INPUT_FILE:
	  TVU(get_input_file) = get_input_file;
	  break;
	case LDPT_RELEASE_INPUT_FILE:
	  TVU(release_input_file) = release_input_file;
	  break;
	case LDPT_GET_SYMBOLS:
	  TVU(get_symbols) = get_symbols_v1;
	  break;
	case LDPT_GET_SYMBOLS_V2:
	  TVU(get_symbols) = get_symbols_v2;
	  break;
	case LDPT_ADD_INPUT_FILE:
	  TVU(add_input_file) = add_input_file;
	  break;
	case LDPT_ADD_INPUT_LIBRARY:
	  TVU(add_input_library) = add_input_library;
	  break;
	case LDPT_SET_EXTRA_LIBRARY_PATH:
	  TVU(set_extra_library_path) = set_extra_library_path;
	  break;
	default:
	  /* Added a new entry to the array without adding
	     a new case to set up its value is a bug.  */
	  FAIL ();
	}
#undef TVU
    }
}

/* Append the per-plugin args list and trailing LDPT_NULL to tv.  */
static void
set_tv_plugin_args (plugin_t *plugin, struct ld_plugin_tv *tv)
{
  plugin_arg_t *arg = plugin->args;
  while (arg)
    {
      tv->tv_tag = LDPT_OPTION;
      tv->tv_u.tv_string = arg->arg;
      arg = arg->next;
      tv++;
    }
  tv->tv_tag = LDPT_NULL;
  tv->tv_u.tv_val = 0;
}

/* Return true if any plugins are active this run.  Only valid
   after options have been processed.  */
bfd_boolean
plugin_active_plugins_p (void)
{
  return plugins_list != NULL;
}

/* Load up and initialise all plugins after argument parsing.  */
void
plugin_load_plugins (void)
{
  struct ld_plugin_tv *my_tv;
  unsigned int max_args = 0;
  plugin_t *curplug = plugins_list;

  /* If there are no plugins, we need do nothing this run.  */
  if (!curplug)
    return;

  /* First pass over plugins to find max # args needed so that we
     can size and allocate the tv array.  */
  while (curplug)
    {
      if (curplug->n_args > max_args)
	max_args = curplug->n_args;
      curplug = curplug->next;
    }

  /* Allocate tv array and initialise constant part.  */
  my_tv = xmalloc ((max_args + 1 + tv_header_size) * sizeof *my_tv);
  set_tv_header (my_tv);

  /* Pass over plugins again, activating them.  */
  curplug = plugins_list;
  while (curplug)
    {
      enum ld_plugin_status rv;
      ld_plugin_onload onloadfn;

      onloadfn = (ld_plugin_onload) dlsym (curplug->dlhandle, "onload");
      if (!onloadfn)
	onloadfn = (ld_plugin_onload) dlsym (curplug->dlhandle, "_onload");
      if (!onloadfn)
        einfo (_("%P%F: %s: error loading plugin: %s\n"),
	       curplug->name, dlerror ());
      set_tv_plugin_args (curplug, &my_tv[tv_header_size]);
      called_plugin = curplug;
      rv = (*onloadfn) (my_tv);
      called_plugin = NULL;
      if (rv != LDPS_OK)
	einfo (_("%P%F: %s: plugin error: %d\n"), curplug->name, rv);
      curplug = curplug->next;
    }

  /* Since plugin(s) inited ok, assume they're going to want symbol
     resolutions, which needs us to track which symbols are referenced
     by non-IR files using the linker's notice callback.  */
  orig_notice_all = link_info.notice_all;
  orig_callbacks = link_info.callbacks;
  plugin_callbacks = *orig_callbacks;
  plugin_callbacks.notice = &plugin_notice;
  link_info.notice_all = TRUE;
  link_info.lto_plugin_active = TRUE;
  link_info.callbacks = &plugin_callbacks;
}

/* Call 'claim file' hook for all plugins.  */
static int
plugin_call_claim_file (const struct ld_plugin_input_file *file, int *claimed)
{
  plugin_t *curplug = plugins_list;
  *claimed = FALSE;
  if (no_more_claiming)
    return 0;
  while (curplug && !*claimed)
    {
      if (curplug->claim_file_handler)
	{
	  enum ld_plugin_status rv;
	  called_plugin = curplug;
	  rv = (*curplug->claim_file_handler) (file, claimed);
	  called_plugin = NULL;
	  if (rv != LDPS_OK)
	    set_plugin_error (curplug->name);
	}
      curplug = curplug->next;
    }
  return plugin_error_p () ? -1 : 0;
}

void
plugin_maybe_claim (struct ld_plugin_input_file *file,
		    lang_input_statement_type *entry)
{
  int claimed = 0;

  /* We create a dummy BFD, initially empty, to house whatever symbols
     the plugin may want to add.  */
  file->handle = plugin_get_ir_dummy_bfd (entry->the_bfd->filename,
					  entry->the_bfd);
  if (plugin_call_claim_file (file, &claimed))
    einfo (_("%P%F: %s: plugin reported error claiming file\n"),
	   plugin_error_plugin ());
  /* fd belongs to us, not the plugin; but we don't need it.  */
  close (file->fd);
  if (claimed)
    {
      /* Check object only section.  */
      cmdline_check_object_only_section (entry->the_bfd, TRUE);

      /* Discard the real file's BFD and substitute the dummy one.  */

      /* BFD archive handling caches elements so we can't call
	 bfd_close for archives.  */
      if (entry->the_bfd->my_archive == NULL)
	bfd_close (entry->the_bfd);
      entry->the_bfd = file->handle;
      entry->flags.claimed = TRUE;
      bfd_make_readable (entry->the_bfd);
    }
  else
    {
      /* If plugin didn't claim the file, we don't need the dummy bfd.
	 Can't avoid speculatively creating it, alas.  */
      bfd_close_all_done (file->handle);
      entry->flags.claimed = FALSE;
    }
}

/* Call 'all symbols read' hook for all plugins.  */
int
plugin_call_all_symbols_read (void)
{
  plugin_t *curplug = plugins_list;

  /* Disable any further file-claiming.  */
  no_more_claiming = TRUE;

  while (curplug)
    {
      if (curplug->all_symbols_read_handler)
	{
	  enum ld_plugin_status rv;
	  called_plugin = curplug;
	  rv = (*curplug->all_symbols_read_handler) ();
	  called_plugin = NULL;
	  if (rv != LDPS_OK)
	    set_plugin_error (curplug->name);
	}
      curplug = curplug->next;
    }
  return plugin_error_p () ? -1 : 0;
}

/* Call 'cleanup' hook for all plugins at exit.  */
void
plugin_call_cleanup (void)
{
  plugin_t *curplug = plugins_list;
  while (curplug)
    {
      if (curplug->cleanup_handler && !curplug->cleanup_done)
	{
	  if (!plugin_save_temps)
	    {
	      enum ld_plugin_status rv;
	      curplug->cleanup_done = TRUE;
	      called_plugin = curplug;
	      rv = (*curplug->cleanup_handler) ();
	      called_plugin = NULL;
	      if (rv != LDPS_OK)
		info_msg (_("%P: %s: error in plugin cleanup: %d (ignored)\n"),
			  curplug->name, rv);
	    }
	  dlclose (curplug->dlhandle);
	}
      curplug = curplug->next;
    }
}

/* To determine which symbols should be resolved LDPR_PREVAILING_DEF
   and which LDPR_PREVAILING_DEF_IRONLY, we notice all the symbols as
   the linker adds them to the linker hash table.  Mark those
   referenced from a non-IR file with non_ir_ref.  We have to
   notice_all symbols, because we won't necessarily know until later
   which ones will be contributed by IR files.  */
static bfd_boolean
plugin_notice (struct bfd_link_info *info,
	       struct bfd_link_hash_entry *h,
	       struct bfd_link_hash_entry *inh,
	       bfd *abfd,
	       asection *section,
	       bfd_vma value,
	       flagword flags)
{
  struct bfd_link_hash_entry *orig_h = h;

  if (h != NULL)
    {
      bfd *sym_bfd;

      if (h->type == bfd_link_hash_warning)
	h = h->u.i.link;

      /* Nothing to do here if this def/ref is from an IR dummy BFD.  */
      if (is_ir_dummy_bfd (abfd))
	;

      /* Making an indirect symbol counts as a reference unless this
	 is a brand new symbol.  */
      else if (bfd_is_ind_section (section)
	       || (flags & BSF_INDIRECT) != 0)
	{
	  /* ??? Some of this is questionable.  See comments in
	     _bfd_generic_link_add_one_symbol for case IND.  */
	  if (h->type != bfd_link_hash_new)
	    {
	      h->non_ir_ref = TRUE;
	      inh->non_ir_ref = TRUE;
	    }
	  else if (inh->type == bfd_link_hash_new)
	    inh->non_ir_ref = TRUE;
	}

      /* Nothing to do here for warning symbols.  */
      else if ((flags & BSF_WARNING) != 0)
	;

      /* Nothing to do here for constructor symbols.  */
      else if ((flags & BSF_CONSTRUCTOR) != 0)
	;

      /* If this is a ref, set non_ir_ref.  */
      else if (bfd_is_und_section (section))
	{
	  /* Replace the undefined dummy bfd with the real one.  */
	  if ((h->type == bfd_link_hash_undefined
	       || h->type == bfd_link_hash_undefweak)
	      && (h->u.undef.abfd == NULL
		  || (h->u.undef.abfd->flags & BFD_PLUGIN) != 0))
	    h->u.undef.abfd = abfd;
	  h->non_ir_ref = TRUE;
	}

      /* Otherwise, it must be a new def.  Ensure any symbol defined
	 in an IR dummy BFD takes on a new value from a real BFD.
	 Weak symbols are not normally overridden by a new weak
	 definition, and strong symbols will normally cause multiple
	 definition errors.  Avoid this by making the symbol appear
	 to be undefined.  */
      else if (((h->type == bfd_link_hash_defweak
		 || h->type == bfd_link_hash_defined)
		&& is_ir_dummy_bfd (sym_bfd = h->u.def.section->owner))
	       || (h->type == bfd_link_hash_common
		   && is_ir_dummy_bfd (sym_bfd = h->u.c.p->section->owner)))
	{
	  h->type = bfd_link_hash_undefweak;
	  h->u.undef.abfd = sym_bfd;
	}
    }

  /* Continue with cref/nocrossref/trace-sym processing.  */
  if (orig_h == NULL
      || orig_notice_all
      || (info->notice_hash != NULL
	  && bfd_hash_lookup (info->notice_hash, orig_h->root.string,
			      FALSE, FALSE) != NULL))
    return (*orig_callbacks->notice) (info, orig_h, inh,
				      abfd, section, value, flags);
  return TRUE;
}<|MERGE_RESOLUTION|>--- conflicted
+++ resolved
@@ -224,17 +224,10 @@
   /* Ignore -pass-through= from GCC driver.  */
   if (*arg == '-')
     {
-<<<<<<< HEAD
-      const char *p;
-      for (p = arg + 1; p; p++)
-	if (*p != '-')
-	  break;
-=======
       const char *p = arg + 1;
 
       if (*p == '-')
 	++p;
->>>>>>> 437353b6
       if (strncmp (p, "pass-through=", 13) == 0)
 	return 0;
     }
