--- conflicted
+++ resolved
@@ -1147,10 +1147,6 @@
 
   if (claimed)
     {
-<<<<<<< HEAD
-      /* Check object only section.  */
-      cmdline_check_object_only_section (entry->the_bfd, TRUE);
-=======
       ibfd->plugin_format = bfd_plugin_yes;
       ibfd->plugin_dummy_bfd = abfd;
       bfd_make_readable (abfd);
@@ -1187,7 +1183,9 @@
   if (plugin_object_p (entry->the_bfd))
     {
       bfd *abfd = entry->the_bfd->plugin_dummy_bfd;
->>>>>>> b300fed6
+
+      /* Check object only section.  */
+      cmdline_check_object_only_section (entry->the_bfd, TRUE);
 
       /* Discard the real file's BFD and substitute the dummy one.  */
 
